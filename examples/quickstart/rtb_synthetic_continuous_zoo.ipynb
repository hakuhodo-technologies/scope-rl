{
 "cells": [
  {
   "cell_type": "markdown",
   "metadata": {},
   "source": [
    "# Quickstart Example of Off-Policy Evaluation with Various Estimators (Continuous)\n",
    "This notebook provides an example of conducting **Off-policy Evaluation (OPE)** with a synthetic Real-Time Bidding (RTB) dataset and various OPE estimators (e.g., model-based vs importance sampling-based, marginal importance sampling, and double reinforcement learning).\n",
    "\n",
    "This example consists of the following 3 steps: \n",
    "1. Setup, Synthetic Data Generation, and Offline Policy Learning\n",
    "2. Off-Policy Evaluation (OPE) with various estimators\n",
    "\n",
    "\\* This library uses [d3rlpy](https://github.com/takuseno/d3rlpy)'s algorithm implementations of offline rl policies and model-based evaluation.  \n",
    "\\* Also, our implementations of OPE are highly inspired by [Open Bandit Pipeline](https://github.com/st-tech/zr-obp)."
   ]
  },
  {
   "cell_type": "code",
   "execution_count": 1,
   "metadata": {},
   "outputs": [],
   "source": [
    "# delete later\n",
    "%load_ext autoreload\n",
    "%autoreload 2"
   ]
  },
  {
   "cell_type": "code",
   "execution_count": 2,
   "metadata": {},
   "outputs": [],
   "source": [
    "# delete later\n",
    "import warnings\n",
    "warnings.simplefilter('ignore')"
   ]
  },
  {
   "cell_type": "code",
   "execution_count": 3,
   "metadata": {},
   "outputs": [],
   "source": [
    "# delete later\n",
    "import sys\n",
    "sys.path.append('../')\n",
    "sys.path.append('../../')"
   ]
  },
  {
   "cell_type": "code",
   "execution_count": 4,
   "metadata": {},
   "outputs": [],
   "source": [
    "# import OFRL modules\n",
    "import ofrl\n",
    "from rtbgym import RTBEnv, CustomizedRTBEnv\n",
    "from ofrl.dataset import SyntheticDataset\n",
    "from ofrl.policy import OnlineHead, ContinuousEvalHead\n",
    "from ofrl.policy import ContinuousTruncatedGaussianHead as TruncatedGaussianHead\n",
    "from ofrl.ope.online import (\n",
    "    calc_on_policy_policy_value,\n",
    "    visualize_on_policy_policy_value,\n",
    ")\n",
    "from ofrl.utils import MinMaxScaler, MinMaxActionScaler\n",
    "\n",
    "# import d3rlpy algorithms\n",
    "from d3rlpy.algos import RandomPolicy\n",
    "# from d3rlpy.preprocessing import MinMaxScaler, MinMaxActionScaler\n",
    "from ofrl.utils import MinMaxScaler, MinMaxActionScaler\n",
    "\n",
    "# import from other libraries\n",
    "import gym\n",
    "import torch\n",
    "from sklearn.model_selection import train_test_split"
   ]
  },
  {
   "cell_type": "code",
   "execution_count": 5,
   "metadata": {},
   "outputs": [],
   "source": [
    "import pickle\n",
    "from glob import glob\n",
    "from tqdm import tqdm\n",
    "\n",
    "import numpy as np\n",
    "import pandas as pd\n",
    "\n",
    "import matplotlib.pyplot as plt\n",
    "import seaborn as sns\n",
    "\n",
    "%matplotlib inline"
   ]
  },
  {
   "cell_type": "code",
   "execution_count": 6,
   "metadata": {},
   "outputs": [
    {
     "name": "stdout",
     "output_type": "stream",
     "text": [
      "0.0.0\n"
     ]
    }
   ],
   "source": [
    "# version\n",
    "print(ofrl.__version__)"
   ]
  },
  {
   "cell_type": "code",
   "execution_count": 7,
   "metadata": {},
   "outputs": [],
   "source": [
    "# set random state\n",
    "random_state = 12345"
   ]
  },
  {
   "cell_type": "code",
   "execution_count": 8,
   "metadata": {},
   "outputs": [],
   "source": [
    "# log directory\n",
    "from pathlib import Path\n",
    "Path(\"logs/\").mkdir(exist_ok=True)"
   ]
  },
  {
   "cell_type": "markdown",
   "metadata": {},
   "source": [
    "## 1. Setup, Synthetic Data Generation, and Offline Policy Learning\n",
    "To begin with, we briefly describe how the RTB environment works.\n",
    "\n",
    "#### RL setup for RTB\n",
    "In RTB, the objective of the RL agent is to maximize some KPIs (number of clicks or conversions) within an episode under given budget constraints.  \n",
    "\n",
    "We often try to achieve this by adjusting bidding price function parameter $\\alpha$. By using $\\alpha$, we can adjust the bid price as follows.  \n",
    "$bid_{t,i} = \\alpha \\cdot r^{\\ast}$, \n",
    "where $r^{\\ast}$ denotes a predicted or expected reward (KPIs).\n",
    "\n",
    "We often formulate this RTB problem as the following Constrained Markov Decision Process (CMDP):\n",
    "- `timestep`: One episode (a day or a week) consists of several timesteps (24 hours or seven days, for instance).\n",
    "- `state`: We observe some feedback from the environment at each timestep, which includes the following.\n",
    "  - timestep\n",
    "  - remaining budget\n",
    "  - impression level features (budget consumption rate, cost per mille of impressions, auction winning rate, reward) at the previous timestep\n",
    "  - adjust rate (RL agent's decision making) at the previous timestep\n",
    "- `action`: Agent chooses adjust rate parameter $\\alpha$ to maximize KPIs.\n",
    "- `reward`: Total number of clicks or conversions obtained during the timestep.\n",
    "- `constraints`: The pre-determined episodic budget should not be exceeded.\n",
    "\n",
    "For more about the environmental configuration and its customization, please refer to [examples/quickstart/rtb_synthetic_customize_env.ipynb](https://github.com/negocia-inc/rtb_reinforcement_learing/blob/ope/examples/quickstart/rtb_synthetic_customize_env.ipynb)."
   ]
  },
  {
   "cell_type": "code",
   "execution_count": 9,
   "metadata": {},
   "outputs": [],
   "source": [
    "# standardized environment for continuous action\n",
    "env = gym.make(\"RTBEnv-continuous-v0\")"
   ]
  },
  {
   "cell_type": "code",
   "execution_count": 10,
   "metadata": {},
   "outputs": [],
   "source": [
    "# for api compatibility to d3rlpy\n",
    "from ofrl.utils import OldGymAPIWrapper\n",
    "env_ = OldGymAPIWrapper(env)"
   ]
  },
  {
   "attachments": {},
   "cell_type": "markdown",
   "metadata": {},
   "source": [
    "#### Synthetic Data Generation\n",
    "Next, we collect logged data with a behavior policy $\\pi_0$:\n",
    "\n",
    "$$\\mathcal{D}_0 := \\{ \\{ s_t, a_t, s_{t+1}, r_t \\}_{t=1}^T \\}_{i=1}^n \\sim \\prod_{i=1}^n d_{s_0}(s_0) \\prod_{t=1}^T \\pi_0(a_t | s_t) p(s_{t+1} | s_t, a_t) p(r_t | s_t, a_t),$$\n",
    "\n",
    "where $s_t \\in \\mathcal{S}$ is the state observed at timestep $t$, $a_t$ is the action chosen by the behavior policy $\\pi_0$, and $r_t$ is the reward. \n",
    "\n",
    "`SyntheticDataset` has the following arguments:\n",
    "- `env`: RTB environment for RL defined in the previous section.\n",
    "- `state_keys`: Name of the state variable at each dimension.\n",
    "- `max_episode_steps`: Maximum number of timesteps in an episode.\n",
    "- `info_keys`: Dictionary containing of key and the type of info components.\n",
    "\n",
    "For more about the data collection and visualization, please refer to [examples/quickstart/rtb_synthetic_data_collection.ipynb](https://github.com/negocia-inc/rtb_reinforcement_learing/blob/ope/examples/quickstart/rtb_synthetic_data_collection.ipynb)."
   ]
  },
  {
   "cell_type": "code",
   "execution_count": 11,
   "metadata": {},
   "outputs": [],
   "source": [
    "# behavior policy\n",
    "from d3rlpy.algos import SAC\n",
    "from d3rlpy.models.encoders import VectorEncoderFactory\n",
    "from d3rlpy.models.q_functions import MeanQFunctionFactory\n",
    "from d3rlpy.online.buffers import ReplayBuffer\n",
    "\n",
    "# model\n",
    "sac = SAC(\n",
    "    actor_encoder_factory=VectorEncoderFactory(hidden_units=[30, 30]),\n",
    "    critic_encoder_factory=VectorEncoderFactory(hidden_units=[30, 30]),\n",
    "    q_func_factory=MeanQFunctionFactory(),\n",
    "    use_gpu=torch.cuda.is_available(),\n",
    "    action_scaler=MinMaxActionScaler(\n",
    "        minimum=env_.action_space.low,   # 0.1\n",
    "        maximum=env_.action_space.high,  # 10\n",
    "    ),\n",
    ")\n",
    "# setup replay buffer\n",
    "buffer = ReplayBuffer(\n",
    "    maxlen=10000,\n",
    "    env=env_,\n",
    ")"
   ]
  },
  {
   "cell_type": "code",
   "execution_count": 12,
   "metadata": {},
   "outputs": [
    {
     "name": "stdout",
     "output_type": "stream",
     "text": [
      "2023-03-14 18:34.20 [info     ] Directory is created at d3rlpy_logs/SAC_online_20230314183420\n",
      "2023-03-14 18:34.20 [debug    ] Fitting action scaler...       action_scler=min_max\n",
      "2023-03-14 18:34.20 [debug    ] Building model...\n",
      "2023-03-14 18:34.20 [debug    ] Model has been built.\n",
      "2023-03-14 18:34.20 [info     ] Parameters are saved to d3rlpy_logs/SAC_online_20230314183420/params.json params={'action_scaler': {'type': 'min_max', 'params': {'minimum': array([0.1]), 'maximum': array([10.])}}, 'actor_encoder_factory': {'type': 'vector', 'params': {'hidden_units': [30, 30], 'activation': 'relu', 'use_batch_norm': False, 'dropout_rate': None, 'use_dense': False}}, 'actor_learning_rate': 0.0003, 'actor_optim_factory': {'optim_cls': 'Adam', 'betas': (0.9, 0.999), 'eps': 1e-08, 'weight_decay': 0, 'amsgrad': False}, 'batch_size': 256, 'critic_encoder_factory': {'type': 'vector', 'params': {'hidden_units': [30, 30], 'activation': 'relu', 'use_batch_norm': False, 'dropout_rate': None, 'use_dense': False}}, 'critic_learning_rate': 0.0003, 'critic_optim_factory': {'optim_cls': 'Adam', 'betas': (0.9, 0.999), 'eps': 1e-08, 'weight_decay': 0, 'amsgrad': False}, 'gamma': 0.99, 'generated_maxlen': 100000, 'initial_temperature': 1.0, 'n_critics': 2, 'n_frames': 1, 'n_steps': 1, 'q_func_factory': {'type': 'mean', 'params': {'share_encoder': False}}, 'real_ratio': 1.0, 'reward_scaler': None, 'scaler': None, 'tau': 0.005, 'temp_learning_rate': 0.0003, 'temp_optim_factory': {'optim_cls': 'Adam', 'betas': (0.9, 0.999), 'eps': 1e-08, 'weight_decay': 0, 'amsgrad': False}, 'use_gpu': None, 'algorithm': 'SAC', 'observation_shape': (7,), 'action_size': 1}\n"
     ]
    },
    {
     "data": {
      "application/vnd.jupyter.widget-view+json": {
       "model_id": "6d7715290dd04cdfb57e0af04d1682de",
       "version_major": 2,
       "version_minor": 0
      },
      "text/plain": [
       "  0%|          | 0/100000 [00:00<?, ?it/s]"
      ]
     },
     "metadata": {},
     "output_type": "display_data"
    },
    {
     "name": "stdout",
     "output_type": "stream",
     "text": [
      "2023-03-14 18:34.20 [info     ] Model parameters are saved to d3rlpy_logs/SAC_online_20230314183420/model_1000.pt\n",
      "2023-03-14 18:34.20 [info     ] SAC_online_20230314183420: epoch=1 step=1000 epoch=1 metrics={'time_inference': 0.00026995468139648436, 'time_environment_step': 0.00026090073585510255, 'time_step': 0.0005448977947235108, 'rollout_return': 16.070422535211268, 'evaluation': 15.4} step=1000\n",
      "2023-03-14 18:34.24 [info     ] Model parameters are saved to d3rlpy_logs/SAC_online_20230314183420/model_2000.pt\n",
      "2023-03-14 18:34.24 [info     ] SAC_online_20230314183420: epoch=2 step=2000 epoch=2 metrics={'time_inference': 0.00027974843978881834, 'time_environment_step': 0.00029725933074951173, 'time_sample_batch': 0.00010188889503479004, 'time_algorithm_update': 0.002757029056549072, 'temp_loss': -5.351887887179852, 'temp': 1.0446100927591324, 'critic_loss': 8075.778649383545, 'actor_loss': 79.09380437088012, 'time_step': 0.0034590120315551756, 'rollout_return': 14.753521126760564, 'evaluation': 14.7} step=2000\n",
      "2023-03-14 18:34.27 [info     ] Model parameters are saved to d3rlpy_logs/SAC_online_20230314183420/model_3000.pt\n",
      "2023-03-14 18:34.27 [info     ] SAC_online_20230314183420: epoch=3 step=3000 epoch=3 metrics={'time_inference': 0.00029518985748291015, 'time_environment_step': 0.0003037054538726807, 'time_sample_batch': 0.00011227154731750489, 'time_algorithm_update': 0.0027836904525756836, 'temp_loss': -0.5571012130659073, 'temp': 1.1006001629829407, 'critic_loss': 135.97951385498047, 'actor_loss': 16.56556106734276, 'time_step': 0.003518451452255249, 'rollout_return': 15.0, 'evaluation': 13.5} step=3000\n",
      "2023-03-14 18:34.31 [info     ] Model parameters are saved to d3rlpy_logs/SAC_online_20230314183420/model_4000.pt\n",
      "2023-03-14 18:34.31 [info     ] SAC_online_20230314183420: epoch=4 step=4000 epoch=4 metrics={'time_inference': 0.0002869465351104736, 'time_environment_step': 0.0002999982833862305, 'time_sample_batch': 0.00011372303962707519, 'time_algorithm_update': 0.0027399234771728516, 'temp_loss': 1.6235792630910872, 'temp': 1.029262081027031, 'critic_loss': 14.53451044845581, 'actor_loss': -2.424196242813021, 'time_step': 0.003463810682296753, 'rollout_return': 14.774647887323944, 'evaluation': 13.2} step=4000\n",
      "2023-03-14 18:34.35 [info     ] Model parameters are saved to d3rlpy_logs/SAC_online_20230314183420/model_5000.pt\n",
      "2023-03-14 18:34.35 [info     ] SAC_online_20230314183420: epoch=5 step=5000 epoch=5 metrics={'time_inference': 0.0002893803119659424, 'time_environment_step': 0.00031214356422424314, 'time_sample_batch': 0.0001250016689300537, 'time_algorithm_update': 0.002768566370010376, 'temp_loss': 1.410028227031231, 'temp': 0.8803289337158203, 'critic_loss': 6.23545734834671, 'actor_loss': -5.676326858520508, 'time_step': 0.00351944637298584, 'rollout_return': 14.28169014084507, 'evaluation': 13.3} step=5000\n",
      "2023-03-14 18:34.38 [info     ] Model parameters are saved to d3rlpy_logs/SAC_online_20230314183420/model_6000.pt\n",
      "2023-03-14 18:34.38 [info     ] SAC_online_20230314183420: epoch=6 step=6000 epoch=6 metrics={'time_inference': 0.0002994396686553955, 'time_environment_step': 0.0003302311897277832, 'time_sample_batch': 0.0001335606575012207, 'time_algorithm_update': 0.0028618996143341064, 'temp_loss': 1.1713602295517922, 'temp': 0.7305580993294716, 'critic_loss': 5.984659082174301, 'actor_loss': -5.89592514371872, 'time_step': 0.003651158809661865, 'rollout_return': 14.43661971830986, 'evaluation': 14.2} step=6000\n",
      "2023-03-14 18:34.42 [info     ] Model parameters are saved to d3rlpy_logs/SAC_online_20230314183420/model_7000.pt\n",
      "2023-03-14 18:34.42 [info     ] SAC_online_20230314183420: epoch=7 step=7000 epoch=7 metrics={'time_inference': 0.0002958569526672363, 'time_environment_step': 0.0003223335742950439, 'time_sample_batch': 0.00013418173789978027, 'time_algorithm_update': 0.0028678977489471433, 'temp_loss': 0.9603926531076431, 'temp': 0.5953130159974098, 'critic_loss': 5.527248584508896, 'actor_loss': -5.544549677371979, 'time_step': 0.0036456711292266845, 'rollout_return': 14.93661971830986, 'evaluation': 16.3} step=7000\n",
      "2023-03-14 18:34.46 [info     ] Model parameters are saved to d3rlpy_logs/SAC_online_20230314183420/model_8000.pt\n",
      "2023-03-14 18:34.46 [info     ] SAC_online_20230314183420: epoch=8 step=8000 epoch=8 metrics={'time_inference': 0.0003090176582336426, 'time_environment_step': 0.0003494527339935303, 'time_sample_batch': 0.00014119744300842286, 'time_algorithm_update': 0.0030425548553466796, 'temp_loss': 0.7652414003759622, 'temp': 0.48061064949631693, 'critic_loss': 5.300718023777008, 'actor_loss': -5.147054271936416, 'time_step': 0.0038746156692504885, 'rollout_return': 14.183098591549296, 'evaluation': 12.4} step=8000\n",
      "2023-03-14 18:34.50 [info     ] Model parameters are saved to d3rlpy_logs/SAC_online_20230314183420/model_9000.pt\n",
      "2023-03-14 18:34.50 [info     ] SAC_online_20230314183420: epoch=9 step=9000 epoch=9 metrics={'time_inference': 0.00030180740356445314, 'time_environment_step': 0.0003188862800598145, 'time_sample_batch': 0.00013439869880676268, 'time_algorithm_update': 0.0028737378120422363, 'temp_loss': 0.6216008938550949, 'temp': 0.38599362879991533, 'critic_loss': 5.049646910905838, 'actor_loss': -4.85309344792366, 'time_step': 0.003653255224227905, 'rollout_return': 14.43661971830986, 'evaluation': 13.6} step=9000\n",
      "2023-03-14 18:34.53 [info     ] Model parameters are saved to d3rlpy_logs/SAC_online_20230314183420/model_10000.pt\n",
      "2023-03-14 18:34.53 [info     ] SAC_online_20230314183420: epoch=10 step=10000 epoch=10 metrics={'time_inference': 0.0002995617389678955, 'time_environment_step': 0.0003178014755249023, 'time_sample_batch': 0.00013863778114318848, 'time_algorithm_update': 0.0028209974765777586, 'temp_loss': 0.4953959376811981, 'temp': 0.30926867029070854, 'critic_loss': 4.848011964321136, 'actor_loss': -4.661989312410355, 'time_step': 0.0036018073558807375, 'rollout_return': 14.30281690140845, 'evaluation': 16.1} step=10000\n",
      "2023-03-14 18:34.57 [info     ] Model parameters are saved to d3rlpy_logs/SAC_online_20230314183420/model_11000.pt\n",
      "2023-03-14 18:34.57 [info     ] SAC_online_20230314183420: epoch=11 step=11000 epoch=11 metrics={'time_inference': 0.00031227827072143554, 'time_environment_step': 0.0003474733829498291, 'time_sample_batch': 0.00014467787742614746, 'time_algorithm_update': 0.0029781460762023926, 'temp_loss': 0.3956295446455479, 'temp': 0.24769492538273336, 'critic_loss': 4.755039753675461, 'actor_loss': -4.464268111228943, 'time_step': 0.003811055898666382, 'rollout_return': 14.661971830985916, 'evaluation': 15.6} step=11000\n",
      "2023-03-14 18:35.01 [info     ] Model parameters are saved to d3rlpy_logs/SAC_online_20230314183420/model_12000.pt\n",
      "2023-03-14 18:35.01 [info     ] SAC_online_20230314183420: epoch=12 step=12000 epoch=12 metrics={'time_inference': 0.00030815553665161134, 'time_environment_step': 0.00032732629776000975, 'time_sample_batch': 0.00014661002159118653, 'time_algorithm_update': 0.0028938519954681396, 'temp_loss': 0.3175550320148468, 'temp': 0.1981384463608265, 'critic_loss': 4.734039183139801, 'actor_loss': -4.3000617260932925, 'time_step': 0.0037049491405487063, 'rollout_return': 14.119718309859154, 'evaluation': 15.5} step=12000\n",
      "2023-03-14 18:35.06 [info     ] Model parameters are saved to d3rlpy_logs/SAC_online_20230314183420/model_13000.pt\n",
      "2023-03-14 18:35.06 [info     ] SAC_online_20230314183420: epoch=13 step=13000 epoch=13 metrics={'time_inference': 0.0003658871650695801, 'time_environment_step': 0.000407045841217041, 'time_sample_batch': 0.0001735200881958008, 'time_algorithm_update': 0.003569702625274658, 'temp_loss': 0.2529749396294355, 'temp': 0.15861548931896688, 'critic_loss': 4.544015154838562, 'actor_loss': -4.218631355047226, 'time_step': 0.00455073881149292, 'rollout_return': 14.52112676056338, 'evaluation': 14.8} step=13000\n",
      "2023-03-14 18:35.10 [info     ] Model parameters are saved to d3rlpy_logs/SAC_online_20230314183420/model_14000.pt\n",
      "2023-03-14 18:35.10 [info     ] SAC_online_20230314183420: epoch=14 step=14000 epoch=14 metrics={'time_inference': 0.0003149087429046631, 'time_environment_step': 0.00035198092460632326, 'time_sample_batch': 0.00014867424964904786, 'time_algorithm_update': 0.00297492241859436, 'temp_loss': 0.19645145089924335, 'temp': 0.12726826624572277, 'critic_loss': 4.488372349739075, 'actor_loss': -4.133182327508926, 'time_step': 0.0038207476139068604, 'rollout_return': 14.845070422535212, 'evaluation': 14.5} step=14000\n",
      "2023-03-14 18:35.13 [info     ] Model parameters are saved to d3rlpy_logs/SAC_online_20230314183420/model_15000.pt\n",
      "2023-03-14 18:35.13 [info     ] SAC_online_20230314183420: epoch=15 step=15000 epoch=15 metrics={'time_inference': 0.0002906653881072998, 'time_environment_step': 0.0002979278564453125, 'time_sample_batch': 0.00012851953506469725, 'time_algorithm_update': 0.0027338099479675294, 'temp_loss': 0.15727794017642738, 'temp': 0.10223685878515243, 'critic_loss': 4.40735685634613, 'actor_loss': -4.062783544778823, 'time_step': 0.0034759030342102052, 'rollout_return': 14.32394366197183, 'evaluation': 15.5} step=15000\n",
      "2023-03-14 18:35.17 [info     ] Model parameters are saved to d3rlpy_logs/SAC_online_20230314183420/model_16000.pt\n",
      "2023-03-14 18:35.17 [info     ] SAC_online_20230314183420: epoch=16 step=16000 epoch=16 metrics={'time_inference': 0.00030139708518981935, 'time_environment_step': 0.00031598615646362307, 'time_sample_batch': 0.00013528037071228028, 'time_algorithm_update': 0.002860468149185181, 'temp_loss': 0.1228227905780077, 'temp': 0.08208451030403376, 'critic_loss': 4.339119867086411, 'actor_loss': -4.060226169586182, 'time_step': 0.0036396899223327638, 'rollout_return': 14.866197183098592, 'evaluation': 15.6} step=16000\n",
      "2023-03-14 18:35.20 [info     ] Model parameters are saved to d3rlpy_logs/SAC_online_20230314183420/model_17000.pt\n",
      "2023-03-14 18:35.20 [info     ] SAC_online_20230314183420: epoch=17 step=17000 epoch=17 metrics={'time_inference': 0.0002945363521575928, 'time_environment_step': 0.00030389785766601565, 'time_sample_batch': 0.00013106513023376464, 'time_algorithm_update': 0.0027825164794921873, 'temp_loss': 0.09384847435355187, 'temp': 0.06626555898040533, 'critic_loss': 4.210640449285507, 'actor_loss': -4.000982193946839, 'time_step': 0.00353763747215271, 'rollout_return': 15.02112676056338, 'evaluation': 13.7} step=17000\n",
      "2023-03-14 18:35.24 [info     ] Model parameters are saved to d3rlpy_logs/SAC_online_20230314183420/model_18000.pt\n",
      "2023-03-14 18:35.24 [info     ] SAC_online_20230314183420: epoch=18 step=18000 epoch=18 metrics={'time_inference': 0.00029015374183654784, 'time_environment_step': 0.00029920649528503417, 'time_sample_batch': 0.00012907814979553223, 'time_algorithm_update': 0.002734691381454468, 'temp_loss': 0.07158715796470642, 'temp': 0.05369147016108036, 'critic_loss': 4.177824086427688, 'actor_loss': -3.9471006894111635, 'time_step': 0.003478253602981567, 'rollout_return': 14.577464788732394, 'evaluation': 13.9} step=18000\n",
      "2023-03-14 18:35.28 [info     ] Model parameters are saved to d3rlpy_logs/SAC_online_20230314183420/model_19000.pt\n",
      "2023-03-14 18:35.28 [info     ] SAC_online_20230314183420: epoch=19 step=19000 epoch=19 metrics={'time_inference': 0.0003337242603302002, 'time_environment_step': 0.0004037187099456787, 'time_sample_batch': 0.00016097521781921386, 'time_algorithm_update': 0.00316234827041626, 'temp_loss': 0.05467927372641861, 'temp': 0.043627316549420356, 'critic_loss': 4.083934871435165, 'actor_loss': -3.937849423408508, 'time_step': 0.004096320629119873, 'rollout_return': 15.647887323943662, 'evaluation': 13.7} step=19000\n",
      "2023-03-14 18:35.33 [info     ] Model parameters are saved to d3rlpy_logs/SAC_online_20230314183420/model_20000.pt\n",
      "2023-03-14 18:35.33 [info     ] SAC_online_20230314183420: epoch=20 step=20000 epoch=20 metrics={'time_inference': 0.0003444881439208984, 'time_environment_step': 0.0004211595058441162, 'time_sample_batch': 0.00017481446266174317, 'time_algorithm_update': 0.0033312885761260986, 'temp_loss': 0.04081931058410555, 'temp': 0.03554027260839939, 'critic_loss': 3.9675135560035706, 'actor_loss': -3.917261472225189, 'time_step': 0.004309247016906739, 'rollout_return': 14.67605633802817, 'evaluation': 15.0} step=20000\n",
      "2023-03-14 18:35.36 [info     ] Model parameters are saved to d3rlpy_logs/SAC_online_20230314183420/model_21000.pt\n",
      "2023-03-14 18:35.36 [info     ] SAC_online_20230314183420: epoch=21 step=21000 epoch=21 metrics={'time_inference': 0.00030724430084228514, 'time_environment_step': 0.0003414933681488037, 'time_sample_batch': 0.00014305877685546876, 'time_algorithm_update': 0.0029169771671295167, 'temp_loss': 0.02870073703257367, 'temp': 0.02926871635951102, 'critic_loss': 3.918162749528885, 'actor_loss': -3.9413711256980895, 'time_step': 0.003738145589828491, 'rollout_return': 14.985915492957746, 'evaluation': 17.0} step=21000\n",
      "2023-03-14 18:35.40 [info     ] Model parameters are saved to d3rlpy_logs/SAC_online_20230314183420/model_22000.pt\n",
      "2023-03-14 18:35.40 [info     ] SAC_online_20230314183420: epoch=22 step=22000 epoch=22 metrics={'time_inference': 0.00029051947593688966, 'time_environment_step': 0.000303281307220459, 'time_sample_batch': 0.00013221240043640136, 'time_algorithm_update': 0.002772249937057495, 'temp_loss': 0.019099805751640817, 'temp': 0.02447820346429944, 'critic_loss': 3.890719401836395, 'actor_loss': -4.004615001440048, 'time_step': 0.0035240406990051268, 'rollout_return': 15.556338028169014, 'evaluation': 14.6} step=22000\n",
      "2023-03-14 18:35.44 [info     ] Model parameters are saved to d3rlpy_logs/SAC_online_20230314183420/model_23000.pt\n",
      "2023-03-14 18:35.44 [info     ] SAC_online_20230314183420: epoch=23 step=23000 epoch=23 metrics={'time_inference': 0.00029050421714782714, 'time_environment_step': 0.0003002490997314453, 'time_sample_batch': 0.00013030552864074708, 'time_algorithm_update': 0.002740220546722412, 'temp_loss': 0.011950217707111733, 'temp': 0.020887319184839725, 'critic_loss': 3.9030581521987915, 'actor_loss': -4.049606876850128, 'time_step': 0.0034867379665374757, 'rollout_return': 15.56338028169014, 'evaluation': 16.4} step=23000\n",
      "2023-03-14 18:35.47 [info     ] Model parameters are saved to d3rlpy_logs/SAC_online_20230314183420/model_24000.pt\n",
      "2023-03-14 18:35.47 [info     ] SAC_online_20230314183420: epoch=24 step=24000 epoch=24 metrics={'time_inference': 0.0002843782901763916, 'time_environment_step': 0.0002985084056854248, 'time_sample_batch': 0.00013058400154113768, 'time_algorithm_update': 0.0027244546413421633, 'temp_loss': 0.006220493454631651, 'temp': 0.018387187575921417, 'critic_loss': 3.9118128454685213, 'actor_loss': -4.155440721511841, 'time_step': 0.003463203430175781, 'rollout_return': 15.485915492957746, 'evaluation': 16.9} step=24000\n",
      "2023-03-14 18:35.51 [info     ] Model parameters are saved to d3rlpy_logs/SAC_online_20230314183420/model_25000.pt\n",
      "2023-03-14 18:35.51 [info     ] SAC_online_20230314183420: epoch=25 step=25000 epoch=25 metrics={'time_inference': 0.00028284740447998046, 'time_environment_step': 0.00029816484451293947, 'time_sample_batch': 0.00012992334365844726, 'time_algorithm_update': 0.002724600553512573, 'temp_loss': 0.002493285670183468, 'temp': 0.01684764073230326, 'critic_loss': 4.035324011564255, 'actor_loss': -4.306765856742859, 'time_step': 0.0034608092308044433, 'rollout_return': 15.985915492957746, 'evaluation': 14.4} step=25000\n",
      "2023-03-14 18:35.54 [info     ] Model parameters are saved to d3rlpy_logs/SAC_online_20230314183420/model_26000.pt\n",
      "2023-03-14 18:35.54 [info     ] SAC_online_20230314183420: epoch=26 step=26000 epoch=26 metrics={'time_inference': 0.0002868497371673584, 'time_environment_step': 0.0003020377159118652, 'time_sample_batch': 0.00013155484199523925, 'time_algorithm_update': 0.002769615650177002, 'temp_loss': 0.001122722316889849, 'temp': 0.016121569212526082, 'critic_loss': 4.104786936283111, 'actor_loss': -4.436933980703354, 'time_step': 0.003515606164932251, 'rollout_return': 15.584507042253522, 'evaluation': 16.5} step=26000\n",
      "2023-03-14 18:35.58 [info     ] Model parameters are saved to d3rlpy_logs/SAC_online_20230314183420/model_27000.pt\n",
      "2023-03-14 18:35.58 [info     ] SAC_online_20230314183420: epoch=27 step=27000 epoch=27 metrics={'time_inference': 0.00028876590728759766, 'time_environment_step': 0.00030132460594177246, 'time_sample_batch': 0.00013092041015625, 'time_algorithm_update': 0.0027428624629974364, 'temp_loss': -0.0008021704695129301, 'temp': 0.016073578210547567, 'critic_loss': 4.161605173587799, 'actor_loss': -4.555727348566055, 'time_step': 0.0034893846511840822, 'rollout_return': 15.852112676056338, 'evaluation': 16.7} step=27000\n",
      "2023-03-14 18:36.01 [info     ] Model parameters are saved to d3rlpy_logs/SAC_online_20230314183420/model_28000.pt\n",
      "2023-03-14 18:36.01 [info     ] SAC_online_20230314183420: epoch=28 step=28000 epoch=28 metrics={'time_inference': 0.0002903461456298828, 'time_environment_step': 0.00029839515686035155, 'time_sample_batch': 0.00012930774688720703, 'time_algorithm_update': 0.0027222621440887453, 'temp_loss': -0.0010311270418314961, 'temp': 0.016704050855711104, 'critic_loss': 4.185581852674484, 'actor_loss': -4.667764476537704, 'time_step': 0.003465527057647705, 'rollout_return': 15.485915492957746, 'evaluation': 16.9} step=28000\n",
      "2023-03-14 18:36.05 [info     ] Model parameters are saved to d3rlpy_logs/SAC_online_20230314183420/model_29000.pt\n",
      "2023-03-14 18:36.05 [info     ] SAC_online_20230314183420: epoch=29 step=29000 epoch=29 metrics={'time_inference': 0.00029317569732666013, 'time_environment_step': 0.00029831719398498534, 'time_sample_batch': 0.00012954807281494141, 'time_algorithm_update': 0.0027279067039489746, 'temp_loss': -0.0006907887933484744, 'temp': 0.017356386836618186, 'critic_loss': 4.211354013681412, 'actor_loss': -4.783257982254028, 'time_step': 0.0034741356372833252, 'rollout_return': 15.964788732394366, 'evaluation': 16.1} step=29000\n",
      "2023-03-14 18:36.09 [info     ] Model parameters are saved to d3rlpy_logs/SAC_online_20230314183420/model_30000.pt\n",
      "2023-03-14 18:36.09 [info     ] SAC_online_20230314183420: epoch=30 step=30000 epoch=30 metrics={'time_inference': 0.00031110334396362307, 'time_environment_step': 0.0003396861553192139, 'time_sample_batch': 0.00014481854438781739, 'time_algorithm_update': 0.0028980484008789063, 'temp_loss': -0.001036505080963252, 'temp': 0.018012072505429386, 'critic_loss': 4.293503285169601, 'actor_loss': -4.869564820289612, 'time_step': 0.0037230465412139892, 'rollout_return': 16.077464788732396, 'evaluation': 16.4} step=30000\n",
      "2023-03-14 18:36.13 [info     ] Model parameters are saved to d3rlpy_logs/SAC_online_20230314183420/model_31000.pt\n",
      "2023-03-14 18:36.13 [info     ] SAC_online_20230314183420: epoch=31 step=31000 epoch=31 metrics={'time_inference': 0.0003334436416625977, 'time_environment_step': 0.00039745211601257326, 'time_sample_batch': 0.00016071295738220214, 'time_algorithm_update': 0.0035109601020812987, 'temp_loss': -0.0006925989470037167, 'temp': 0.018782972440123558, 'critic_loss': 4.305189272165299, 'actor_loss': -4.9734932038784025, 'time_step': 0.004438043355941773, 'rollout_return': 16.288732394366196, 'evaluation': 15.7} step=31000\n",
      "2023-03-14 18:36.17 [info     ] Model parameters are saved to d3rlpy_logs/SAC_online_20230314183420/model_32000.pt\n",
      "2023-03-14 18:36.17 [info     ] SAC_online_20230314183420: epoch=32 step=32000 epoch=32 metrics={'time_inference': 0.0003190126419067383, 'time_environment_step': 0.00035845327377319336, 'time_sample_batch': 0.0001539762020111084, 'time_algorithm_update': 0.0029897897243499755, 'temp_loss': -0.00032053770605125465, 'temp': 0.019147831289097667, 'critic_loss': 4.322488430261612, 'actor_loss': -5.067018220424652, 'time_step': 0.0038523309230804443, 'rollout_return': 15.661971830985916, 'evaluation': 16.3} step=32000\n",
      "2023-03-14 18:36.21 [info     ] Model parameters are saved to d3rlpy_logs/SAC_online_20230314183420/model_33000.pt\n",
      "2023-03-14 18:36.21 [info     ] SAC_online_20230314183420: epoch=33 step=33000 epoch=33 metrics={'time_inference': 0.0003136706352233887, 'time_environment_step': 0.00034745144844055176, 'time_sample_batch': 0.00014601707458496095, 'time_algorithm_update': 0.0029296228885650633, 'temp_loss': 0.00030411166786507236, 'temp': 0.01929400634393096, 'critic_loss': 4.376047926425934, 'actor_loss': -5.084353665351868, 'time_step': 0.003766412258148193, 'rollout_return': 15.471830985915492, 'evaluation': 13.6} step=33000\n",
      "2023-03-14 18:36.24 [info     ] Model parameters are saved to d3rlpy_logs/SAC_online_20230314183420/model_34000.pt\n",
      "2023-03-14 18:36.24 [info     ] SAC_online_20230314183420: epoch=34 step=34000 epoch=34 metrics={'time_inference': 0.0002938883304595947, 'time_environment_step': 0.00030196475982666014, 'time_sample_batch': 0.0001313314437866211, 'time_algorithm_update': 0.0027403674125671385, 'temp_loss': -4.201676994125592e-05, 'temp': 0.019116395795717837, 'critic_loss': 4.360417340040207, 'actor_loss': -5.141926001548767, 'time_step': 0.003493192195892334, 'rollout_return': 15.54225352112676, 'evaluation': 15.1} step=34000\n",
      "2023-03-14 18:36.28 [info     ] Model parameters are saved to d3rlpy_logs/SAC_online_20230314183420/model_35000.pt\n",
      "2023-03-14 18:36.28 [info     ] SAC_online_20230314183420: epoch=35 step=35000 epoch=35 metrics={'time_inference': 0.00029380321502685546, 'time_environment_step': 0.0003017737865447998, 'time_sample_batch': 0.00013099074363708495, 'time_algorithm_update': 0.0027362613677978515, 'temp_loss': 5.635270621132804e-05, 'temp': 0.01904663316346705, 'critic_loss': 4.237870512723923, 'actor_loss': -5.067063565731049, 'time_step': 0.003488255500793457, 'rollout_return': 15.859154929577464, 'evaluation': 11.7} step=35000\n",
      "2023-03-14 18:36.32 [info     ] Model parameters are saved to d3rlpy_logs/SAC_online_20230314183420/model_36000.pt\n",
      "2023-03-14 18:36.32 [info     ] SAC_online_20230314183420: epoch=36 step=36000 epoch=36 metrics={'time_inference': 0.0002881913185119629, 'time_environment_step': 0.00029992222785949705, 'time_sample_batch': 0.00013048553466796876, 'time_algorithm_update': 0.0027321717739105223, 'temp_loss': 0.0002584519723168341, 'temp': 0.01881839081645012, 'critic_loss': 4.328077379465103, 'actor_loss': -5.0750922679901125, 'time_step': 0.003476215362548828, 'rollout_return': 15.732394366197184, 'evaluation': 17.3} step=36000\n",
      "2023-03-14 18:36.35 [info     ] Model parameters are saved to d3rlpy_logs/SAC_online_20230314183420/model_37000.pt\n",
      "2023-03-14 18:36.35 [info     ] SAC_online_20230314183420: epoch=37 step=37000 epoch=37 metrics={'time_inference': 0.0002934670448303223, 'time_environment_step': 0.00030129742622375487, 'time_sample_batch': 0.0001305837631225586, 'time_algorithm_update': 0.002730096340179443, 'temp_loss': 0.00011572253829945112, 'temp': 0.01869979703053832, 'critic_loss': 4.322684609651565, 'actor_loss': -5.064095987796783, 'time_step': 0.0034811234474182128, 'rollout_return': 16.014084507042252, 'evaluation': 16.8} step=37000\n",
      "2023-03-14 18:36.39 [info     ] Model parameters are saved to d3rlpy_logs/SAC_online_20230314183420/model_38000.pt\n",
      "2023-03-14 18:36.39 [info     ] SAC_online_20230314183420: epoch=38 step=38000 epoch=38 metrics={'time_inference': 0.00029158592224121094, 'time_environment_step': 0.0003015117645263672, 'time_sample_batch': 0.00013182592391967774, 'time_algorithm_update': 0.002735625743865967, 'temp_loss': 0.00025370073670637796, 'temp': 0.01858453197218478, 'critic_loss': 4.3317424561977385, 'actor_loss': -5.056140848636627, 'time_step': 0.0034862473011016844, 'rollout_return': 15.007042253521126, 'evaluation': 16.4} step=38000\n",
      "2023-03-14 18:36.42 [info     ] Model parameters are saved to d3rlpy_logs/SAC_online_20230314183420/model_39000.pt\n",
      "2023-03-14 18:36.42 [info     ] SAC_online_20230314183420: epoch=39 step=39000 epoch=39 metrics={'time_inference': 0.0002890317440032959, 'time_environment_step': 0.00030490684509277345, 'time_sample_batch': 0.00013173389434814454, 'time_algorithm_update': 0.0027525653839111327, 'temp_loss': 0.0003764163754240144, 'temp': 0.018425199693068862, 'critic_loss': 4.348149949789048, 'actor_loss': -5.038344441413879, 'time_step': 0.0035039644241333006, 'rollout_return': 15.32394366197183, 'evaluation': 16.0} step=39000\n",
      "2023-03-14 18:36.46 [info     ] Model parameters are saved to d3rlpy_logs/SAC_online_20230314183420/model_40000.pt\n",
      "2023-03-14 18:36.46 [info     ] SAC_online_20230314183420: epoch=40 step=40000 epoch=40 metrics={'time_inference': 0.00029283952713012696, 'time_environment_step': 0.00030218005180358885, 'time_sample_batch': 0.00013192152976989745, 'time_algorithm_update': 0.0027461504936218263, 'temp_loss': 0.0002262800134558347, 'temp': 0.01803821636736393, 'critic_loss': 4.3615079448223115, 'actor_loss': -5.051056220531463, 'time_step': 0.003499075174331665, 'rollout_return': 15.93661971830986, 'evaluation': 16.2} step=40000\n",
      "2023-03-14 18:36.49 [info     ] Model parameters are saved to d3rlpy_logs/SAC_online_20230314183420/model_41000.pt\n",
      "2023-03-14 18:36.49 [info     ] SAC_online_20230314183420: epoch=41 step=41000 epoch=41 metrics={'time_inference': 0.00028194308280944826, 'time_environment_step': 0.0002999043464660645, 'time_sample_batch': 0.00013109159469604491, 'time_algorithm_update': 0.002732471942901611, 'temp_loss': 0.0002238602999423165, 'temp': 0.017925078211352228, 'critic_loss': 4.2710079011917115, 'actor_loss': -5.067825302362442, 'time_step': 0.003470999240875244, 'rollout_return': 15.809859154929578, 'evaluation': 14.0} step=41000\n",
      "2023-03-14 18:36.53 [info     ] Model parameters are saved to d3rlpy_logs/SAC_online_20230314183420/model_42000.pt\n",
      "2023-03-14 18:36.53 [info     ] SAC_online_20230314183420: epoch=42 step=42000 epoch=42 metrics={'time_inference': 0.0003084864616394043, 'time_environment_step': 0.0003479747772216797, 'time_sample_batch': 0.00014948582649230958, 'time_algorithm_update': 0.002948131799697876, 'temp_loss': 6.072579145984491e-05, 'temp': 0.01773868875019252, 'critic_loss': 4.291056881904602, 'actor_loss': -5.030335198879242, 'time_step': 0.0037849533557891848, 'rollout_return': 15.401408450704226, 'evaluation': 14.4} step=42000\n",
      "2023-03-14 18:36.57 [info     ] Model parameters are saved to d3rlpy_logs/SAC_online_20230314183420/model_43000.pt\n",
      "2023-03-14 18:36.57 [info     ] SAC_online_20230314183420: epoch=43 step=43000 epoch=43 metrics={'time_inference': 0.00031630516052246095, 'time_environment_step': 0.00037725996971130373, 'time_sample_batch': 0.00015667271614074708, 'time_algorithm_update': 0.0031227166652679442, 'temp_loss': 0.0004806419768356136, 'temp': 0.017496284402906896, 'critic_loss': 4.400956089735031, 'actor_loss': -5.029101092338562, 'time_step': 0.0040061275959014896, 'rollout_return': 15.28169014084507, 'evaluation': 16.5} step=43000\n",
      "2023-03-14 18:37.01 [info     ] Model parameters are saved to d3rlpy_logs/SAC_online_20230314183420/model_44000.pt\n",
      "2023-03-14 18:37.01 [info     ] SAC_online_20230314183420: epoch=44 step=44000 epoch=44 metrics={'time_inference': 0.0003243753910064697, 'time_environment_step': 0.0003767945766448975, 'time_sample_batch': 0.0001586136817932129, 'time_algorithm_update': 0.0030855517387390137, 'temp_loss': 0.00010438990467082476, 'temp': 0.017054159225896003, 'critic_loss': 4.431207420110702, 'actor_loss': -5.037360048532486, 'time_step': 0.003978582382202148, 'rollout_return': 16.077464788732396, 'evaluation': 16.8} step=44000\n",
      "2023-03-14 18:37.05 [info     ] Model parameters are saved to d3rlpy_logs/SAC_online_20230314183420/model_45000.pt\n",
      "2023-03-14 18:37.05 [info     ] SAC_online_20230314183420: epoch=45 step=45000 epoch=45 metrics={'time_inference': 0.0003121445178985596, 'time_environment_step': 0.0003572735786437988, 'time_sample_batch': 0.0001527392864227295, 'time_algorithm_update': 0.002999657392501831, 'temp_loss': 0.0008280976313035354, 'temp': 0.016734155625104906, 'critic_loss': 4.337087376117706, 'actor_loss': -5.045093398571014, 'time_step': 0.003853541612625122, 'rollout_return': 15.577464788732394, 'evaluation': 13.6} step=45000\n",
      "2023-03-14 18:37.09 [info     ] Model parameters are saved to d3rlpy_logs/SAC_online_20230314183420/model_46000.pt\n",
      "2023-03-14 18:37.09 [info     ] SAC_online_20230314183420: epoch=46 step=46000 epoch=46 metrics={'time_inference': 0.00029023361206054687, 'time_environment_step': 0.0002995996475219727, 'time_sample_batch': 0.0001288323402404785, 'time_algorithm_update': 0.002716580867767334, 'temp_loss': 0.000830556822635117, 'temp': 0.01592216895148158, 'critic_loss': 4.336398162603379, 'actor_loss': -5.0593716247081755, 'time_step': 0.0034604413509368897, 'rollout_return': 15.78169014084507, 'evaluation': 15.3} step=46000\n",
      "2023-03-14 18:37.12 [info     ] Model parameters are saved to d3rlpy_logs/SAC_online_20230314183420/model_47000.pt\n",
      "2023-03-14 18:37.12 [info     ] SAC_online_20230314183420: epoch=47 step=47000 epoch=47 metrics={'time_inference': 0.00028998875617980955, 'time_environment_step': 0.0002991948127746582, 'time_sample_batch': 0.00013041067123413085, 'time_algorithm_update': 0.0027383334636688233, 'temp_loss': 0.0006702003448663163, 'temp': 0.015274352802895009, 'critic_loss': 4.3165584282875065, 'actor_loss': -5.06136460185051, 'time_step': 0.0034832870960235596, 'rollout_return': 15.943661971830986, 'evaluation': 16.0} step=47000\n",
      "2023-03-14 18:37.16 [info     ] Model parameters are saved to d3rlpy_logs/SAC_online_20230314183420/model_48000.pt\n",
      "2023-03-14 18:37.16 [info     ] SAC_online_20230314183420: epoch=48 step=48000 epoch=48 metrics={'time_inference': 0.0002908101081848145, 'time_environment_step': 0.000297853946685791, 'time_sample_batch': 0.00012903666496276857, 'time_algorithm_update': 0.0027277581691741945, 'temp_loss': 0.00034428286695037966, 'temp': 0.014844450121745466, 'critic_loss': 4.324833629608154, 'actor_loss': -5.079178257703781, 'time_step': 0.0034706494808197023, 'rollout_return': 15.43661971830986, 'evaluation': 15.2} step=48000\n",
      "2023-03-14 18:37.20 [info     ] Model parameters are saved to d3rlpy_logs/SAC_online_20230314183420/model_49000.pt\n",
      "2023-03-14 18:37.20 [info     ] SAC_online_20230314183420: epoch=49 step=49000 epoch=49 metrics={'time_inference': 0.0002920539379119873, 'time_environment_step': 0.0003113453388214111, 'time_sample_batch': 0.00013489079475402833, 'time_algorithm_update': 0.002777282476425171, 'temp_loss': 0.0005503471902193269, 'temp': 0.014442370844073594, 'critic_loss': 4.341317214012146, 'actor_loss': -5.0765393843650815, 'time_step': 0.003541922092437744, 'rollout_return': 15.47887323943662, 'evaluation': 12.5} step=49000\n",
      "2023-03-14 18:37.23 [info     ] Model parameters are saved to d3rlpy_logs/SAC_online_20230314183420/model_50000.pt\n",
      "2023-03-14 18:37.23 [info     ] SAC_online_20230314183420: epoch=50 step=50000 epoch=50 metrics={'time_inference': 0.00029261279106140137, 'time_environment_step': 0.0003163938522338867, 'time_sample_batch': 0.00013755083084106444, 'time_algorithm_update': 0.002803723096847534, 'temp_loss': 0.00026555877833015987, 'temp': 0.014107212588191033, 'critic_loss': 4.355499618291855, 'actor_loss': -5.093371684074402, 'time_step': 0.0035771872997283935, 'rollout_return': 15.964788732394366, 'evaluation': 14.5} step=50000\n",
      "2023-03-14 18:37.27 [info     ] Model parameters are saved to d3rlpy_logs/SAC_online_20230314183420/model_51000.pt\n",
      "2023-03-14 18:37.27 [info     ] SAC_online_20230314183420: epoch=51 step=51000 epoch=51 metrics={'time_inference': 0.0002948329448699951, 'time_environment_step': 0.00031903576850891114, 'time_sample_batch': 0.0001351194381713867, 'time_algorithm_update': 0.0028520960807800295, 'temp_loss': 0.00044920471884688596, 'temp': 0.013883188226260244, 'critic_loss': 4.361834756374359, 'actor_loss': -5.076047944784165, 'time_step': 0.00362786078453064, 'rollout_return': 15.753521126760564, 'evaluation': 15.6} step=51000\n",
      "2023-03-14 18:37.30 [info     ] Model parameters are saved to d3rlpy_logs/SAC_online_20230314183420/model_52000.pt\n",
      "2023-03-14 18:37.30 [info     ] SAC_online_20230314183420: epoch=52 step=52000 epoch=52 metrics={'time_inference': 0.0002966101169586182, 'time_environment_step': 0.0003149709701538086, 'time_sample_batch': 0.00013574481010437012, 'time_algorithm_update': 0.0027786550521850585, 'temp_loss': 0.00029823454445431706, 'temp': 0.01356487045250833, 'critic_loss': 4.3440882024765015, 'actor_loss': -5.104418282747269, 'time_step': 0.0035528249740600587, 'rollout_return': 15.338028169014084, 'evaluation': 16.2} step=52000\n",
      "2023-03-14 18:37.35 [info     ] Model parameters are saved to d3rlpy_logs/SAC_online_20230314183420/model_53000.pt\n",
      "2023-03-14 18:37.35 [info     ] SAC_online_20230314183420: epoch=53 step=53000 epoch=53 metrics={'time_inference': 0.00032111859321594236, 'time_environment_step': 0.0003714871406555176, 'time_sample_batch': 0.00015262961387634276, 'time_algorithm_update': 0.0030828235149383547, 'temp_loss': 0.0003818823729379801, 'temp': 0.013208762183785439, 'critic_loss': 4.3534924762249, 'actor_loss': -5.127490206718445, 'time_step': 0.0039611091613769535, 'rollout_return': 16.239436619718308, 'evaluation': 17.9} step=53000\n",
      "2023-03-14 18:37.39 [info     ] Model parameters are saved to d3rlpy_logs/SAC_online_20230314183420/model_54000.pt\n",
      "2023-03-14 18:37.39 [info     ] SAC_online_20230314183420: epoch=54 step=54000 epoch=54 metrics={'time_inference': 0.00032399773597717284, 'time_environment_step': 0.0003815922737121582, 'time_sample_batch': 0.00015915417671203615, 'time_algorithm_update': 0.003137570381164551, 'temp_loss': 0.000616144448533305, 'temp': 0.012741376306861639, 'critic_loss': 4.365635584354401, 'actor_loss': -5.175220247030258, 'time_step': 0.0040361199378967285, 'rollout_return': 15.471830985915492, 'evaluation': 15.2} step=54000\n",
      "2023-03-14 18:37.42 [info     ] Model parameters are saved to d3rlpy_logs/SAC_online_20230314183420/model_55000.pt\n",
      "2023-03-14 18:37.42 [info     ] SAC_online_20230314183420: epoch=55 step=55000 epoch=55 metrics={'time_inference': 0.0003052163124084473, 'time_environment_step': 0.0003369565010070801, 'time_sample_batch': 0.0001453821659088135, 'time_algorithm_update': 0.002902153253555298, 'temp_loss': 0.0005692060961700918, 'temp': 0.012326017764396966, 'critic_loss': 4.432512276411057, 'actor_loss': -5.154836584568024, 'time_step': 0.0037189738750457763, 'rollout_return': 15.887323943661972, 'evaluation': 14.5} step=55000\n",
      "2023-03-14 18:37.47 [info     ] Model parameters are saved to d3rlpy_logs/SAC_online_20230314183420/model_56000.pt\n",
      "2023-03-14 18:37.47 [info     ] SAC_online_20230314183420: epoch=56 step=56000 epoch=56 metrics={'time_inference': 0.0003370554447174072, 'time_environment_step': 0.00038456130027771, 'time_sample_batch': 0.00015675258636474608, 'time_algorithm_update': 0.0031350865364074706, 'temp_loss': 0.0004376310422885581, 'temp': 0.011825658716261386, 'critic_loss': 4.507263252973557, 'actor_loss': -5.124500961303711, 'time_step': 0.004046756982803345, 'rollout_return': 16.007042253521128, 'evaluation': 17.2} step=56000\n",
      "2023-03-14 18:37.51 [info     ] Model parameters are saved to d3rlpy_logs/SAC_online_20230314183420/model_57000.pt\n",
      "2023-03-14 18:37.51 [info     ] SAC_online_20230314183420: epoch=57 step=57000 epoch=57 metrics={'time_inference': 0.0003214027881622314, 'time_environment_step': 0.00036005878448486326, 'time_sample_batch': 0.00015080118179321288, 'time_algorithm_update': 0.003010624885559082, 'temp_loss': 0.00017670068291772623, 'temp': 0.011661068956367671, 'critic_loss': 4.5075627825260165, 'actor_loss': -5.143645528793335, 'time_step': 0.0038748433589935304, 'rollout_return': 15.908450704225352, 'evaluation': 14.1} step=57000\n",
      "2023-03-14 18:37.54 [info     ] Model parameters are saved to d3rlpy_logs/SAC_online_20230314183420/model_58000.pt\n",
      "2023-03-14 18:37.54 [info     ] SAC_online_20230314183420: epoch=58 step=58000 epoch=58 metrics={'time_inference': 0.0002920784950256348, 'time_environment_step': 0.00029902005195617677, 'time_sample_batch': 0.00012943506240844726, 'time_algorithm_update': 0.0027141025066375734, 'temp_loss': 0.0014074576678613083, 'temp': 0.011089655502699315, 'critic_loss': 4.4781258833408355, 'actor_loss': -5.166657109260559, 'time_step': 0.0034597461223602297, 'rollout_return': 15.43661971830986, 'evaluation': 16.9} step=58000\n",
      "2023-03-14 18:37.58 [info     ] Model parameters are saved to d3rlpy_logs/SAC_online_20230314183420/model_59000.pt\n",
      "2023-03-14 18:37.58 [info     ] SAC_online_20230314183420: epoch=59 step=59000 epoch=59 metrics={'time_inference': 0.00029012656211853025, 'time_environment_step': 0.0003006107807159424, 'time_sample_batch': 0.0001307518482208252, 'time_algorithm_update': 0.002760622024536133, 'temp_loss': 0.001538147527087858, 'temp': 0.00965682718809694, 'critic_loss': 4.499785410642624, 'actor_loss': -5.180333834171295, 'time_step': 0.0035077471733093264, 'rollout_return': 16.049295774647888, 'evaluation': 15.1} step=59000\n",
      "2023-03-14 18:38.01 [info     ] Model parameters are saved to d3rlpy_logs/SAC_online_20230314183420/model_60000.pt\n",
      "2023-03-14 18:38.01 [info     ] SAC_online_20230314183420: epoch=60 step=60000 epoch=60 metrics={'time_inference': 0.0002987496852874756, 'time_environment_step': 0.0003083479404449463, 'time_sample_batch': 0.0001333158016204834, 'time_algorithm_update': 0.002764505386352539, 'temp_loss': 0.0005919661402222119, 'temp': 0.008894599014893175, 'critic_loss': 4.51991810297966, 'actor_loss': -5.202742946624756, 'time_step': 0.0035312638282775878, 'rollout_return': 16.246478873239436, 'evaluation': 18.8} step=60000\n",
      "2023-03-14 18:38.05 [info     ] Model parameters are saved to d3rlpy_logs/SAC_online_20230314183420/model_61000.pt\n",
      "2023-03-14 18:38.05 [info     ] SAC_online_20230314183420: epoch=61 step=61000 epoch=61 metrics={'time_inference': 0.0003211209774017334, 'time_environment_step': 0.0003703947067260742, 'time_sample_batch': 0.00015362834930419923, 'time_algorithm_update': 0.0030100388526916504, 'temp_loss': 0.0007668707404081943, 'temp': 0.008363233149982989, 'critic_loss': 4.5055356168746945, 'actor_loss': -5.188893937587738, 'time_step': 0.0038878111839294434, 'rollout_return': 15.570422535211268, 'evaluation': 16.6} step=61000\n",
      "2023-03-14 18:38.09 [info     ] Model parameters are saved to d3rlpy_logs/SAC_online_20230314183420/model_62000.pt\n",
      "2023-03-14 18:38.09 [info     ] SAC_online_20230314183420: epoch=62 step=62000 epoch=62 metrics={'time_inference': 0.0002959609031677246, 'time_environment_step': 0.00032508206367492674, 'time_sample_batch': 0.00014071822166442872, 'time_algorithm_update': 0.002826197385787964, 'temp_loss': 0.00055115359606134, 'temp': 0.007843598335050047, 'critic_loss': 4.4993975398540496, 'actor_loss': -5.1475197772979735, 'time_step': 0.003615816593170166, 'rollout_return': 15.169014084507042, 'evaluation': 16.5} step=62000\n",
      "2023-03-14 18:38.13 [info     ] Model parameters are saved to d3rlpy_logs/SAC_online_20230314183420/model_63000.pt\n",
      "2023-03-14 18:38.13 [info     ] SAC_online_20230314183420: epoch=63 step=63000 epoch=63 metrics={'time_inference': 0.0003050398826599121, 'time_environment_step': 0.0003456315994262695, 'time_sample_batch': 0.00014909648895263672, 'time_algorithm_update': 0.002996955156326294, 'temp_loss': 0.0005648204667522804, 'temp': 0.00740239133965224, 'critic_loss': 4.396647319555282, 'actor_loss': -5.167629266262055, 'time_step': 0.0038270995616912842, 'rollout_return': 15.746478873239436, 'evaluation': 14.4} step=63000\n",
      "2023-03-14 18:38.17 [info     ] Model parameters are saved to d3rlpy_logs/SAC_online_20230314183420/model_64000.pt\n",
      "2023-03-14 18:38.17 [info     ] SAC_online_20230314183420: epoch=64 step=64000 epoch=64 metrics={'time_inference': 0.00031209492683410644, 'time_environment_step': 0.0003550429344177246, 'time_sample_batch': 0.0001527540683746338, 'time_algorithm_update': 0.0029576246738433837, 'temp_loss': 0.00043463317079294936, 'temp': 0.006989536520093679, 'critic_loss': 4.331716156244278, 'actor_loss': -5.116990870475769, 'time_step': 0.0038092923164367676, 'rollout_return': 15.746478873239436, 'evaluation': 16.7} step=64000\n",
      "2023-03-14 18:38.20 [info     ] Model parameters are saved to d3rlpy_logs/SAC_online_20230314183420/model_65000.pt\n",
      "2023-03-14 18:38.20 [info     ] SAC_online_20230314183420: epoch=65 step=65000 epoch=65 metrics={'time_inference': 0.00030313515663146973, 'time_environment_step': 0.0003395407199859619, 'time_sample_batch': 0.00014736390113830568, 'time_algorithm_update': 0.0028815908432006836, 'temp_loss': -1.4172498878906482e-05, 'temp': 0.006803647446446121, 'critic_loss': 4.310519878387451, 'actor_loss': -5.123580280303955, 'time_step': 0.0037011847496032715, 'rollout_return': 15.535211267605634, 'evaluation': 15.1} step=65000\n",
      "2023-03-14 18:38.24 [info     ] Model parameters are saved to d3rlpy_logs/SAC_online_20230314183420/model_66000.pt\n",
      "2023-03-14 18:38.24 [info     ] SAC_online_20230314183420: epoch=66 step=66000 epoch=66 metrics={'time_inference': 0.00029754209518432616, 'time_environment_step': 0.0003209047317504883, 'time_sample_batch': 0.00014121389389038086, 'time_algorithm_update': 0.002860996961593628, 'temp_loss': 0.00033692172770315664, 'temp': 0.006653935031965375, 'critic_loss': 4.215375665187835, 'actor_loss': -5.102260589122772, 'time_step': 0.0036483092308044435, 'rollout_return': 15.169014084507042, 'evaluation': 16.0} step=66000\n",
      "2023-03-14 18:38.28 [info     ] Model parameters are saved to d3rlpy_logs/SAC_online_20230314183420/model_67000.pt\n",
      "2023-03-14 18:38.28 [info     ] SAC_online_20230314183420: epoch=67 step=67000 epoch=67 metrics={'time_inference': 0.00029526758193969727, 'time_environment_step': 0.0003187000751495361, 'time_sample_batch': 0.0001380753517150879, 'time_algorithm_update': 0.0028039937019348144, 'temp_loss': 0.0002547865385095065, 'temp': 0.006416067708283663, 'critic_loss': 4.252535019397736, 'actor_loss': -5.095557709217071, 'time_step': 0.003583199977874756, 'rollout_return': 15.54225352112676, 'evaluation': 16.1} step=67000\n",
      "2023-03-14 18:38.31 [info     ] Model parameters are saved to d3rlpy_logs/SAC_online_20230314183420/model_68000.pt\n",
      "2023-03-14 18:38.31 [info     ] SAC_online_20230314183420: epoch=68 step=68000 epoch=68 metrics={'time_inference': 0.0002952408790588379, 'time_environment_step': 0.0003107550144195557, 'time_sample_batch': 0.00013587141036987304, 'time_algorithm_update': 0.0027673628330230713, 'temp_loss': -0.0005143191155366366, 'temp': 0.006419626933056861, 'critic_loss': 4.2518915312290195, 'actor_loss': -5.086783771038055, 'time_step': 0.0035359859466552734, 'rollout_return': 15.43661971830986, 'evaluation': 15.5} step=68000\n",
      "2023-03-14 18:38.35 [info     ] Model parameters are saved to d3rlpy_logs/SAC_online_20230314183420/model_69000.pt\n",
      "2023-03-14 18:38.35 [info     ] SAC_online_20230314183420: epoch=69 step=69000 epoch=69 metrics={'time_inference': 0.00028577375411987306, 'time_environment_step': 0.0002984738349914551, 'time_sample_batch': 0.00012979722023010254, 'time_algorithm_update': 0.0027242257595062255, 'temp_loss': 0.0005525299747168902, 'temp': 0.006507132741622627, 'critic_loss': 4.19454497385025, 'actor_loss': -5.0730079388618465, 'time_step': 0.0034633336067199706, 'rollout_return': 15.535211267605634, 'evaluation': 15.0} step=69000\n",
      "2023-03-14 18:38.38 [info     ] Model parameters are saved to d3rlpy_logs/SAC_online_20230314183420/model_70000.pt\n",
      "2023-03-14 18:38.38 [info     ] SAC_online_20230314183420: epoch=70 step=70000 epoch=70 metrics={'time_inference': 0.00029336833953857425, 'time_environment_step': 0.0003022701740264893, 'time_sample_batch': 0.0001302053928375244, 'time_algorithm_update': 0.0027425210475921632, 'temp_loss': 7.548269425024046e-05, 'temp': 0.006246475991327316, 'critic_loss': 4.168885327339172, 'actor_loss': -5.058936639785767, 'time_step': 0.0034939892292022703, 'rollout_return': 15.401408450704226, 'evaluation': 14.8} step=70000\n",
      "2023-03-14 18:38.42 [info     ] Model parameters are saved to d3rlpy_logs/SAC_online_20230314183420/model_71000.pt\n",
      "2023-03-14 18:38.42 [info     ] SAC_online_20230314183420: epoch=71 step=71000 epoch=71 metrics={'time_inference': 0.00029490947723388673, 'time_environment_step': 0.00031642723083496094, 'time_sample_batch': 0.0001375882625579834, 'time_algorithm_update': 0.0028177444934844973, 'temp_loss': 0.00010796339706575964, 'temp': 0.0061255310801789165, 'critic_loss': 4.235358775377273, 'actor_loss': -5.021744499444962, 'time_step': 0.0035937414169311525, 'rollout_return': 15.32394366197183, 'evaluation': 15.8} step=71000\n",
      "2023-03-14 18:38.46 [info     ] Model parameters are saved to d3rlpy_logs/SAC_online_20230314183420/model_72000.pt\n",
      "2023-03-14 18:38.46 [info     ] SAC_online_20230314183420: epoch=72 step=72000 epoch=72 metrics={'time_inference': 0.0003089265823364258, 'time_environment_step': 0.0003441965579986572, 'time_sample_batch': 0.00014426183700561523, 'time_algorithm_update': 0.0029126029014587404, 'temp_loss': 0.0001274676806315256, 'temp': 0.006089644195977599, 'critic_loss': 4.169608304977417, 'actor_loss': -5.007621973276138, 'time_step': 0.0037402036190032958, 'rollout_return': 15.73943661971831, 'evaluation': 16.5} step=72000\n",
      "2023-03-14 18:38.49 [info     ] Model parameters are saved to d3rlpy_logs/SAC_online_20230314183420/model_73000.pt\n",
      "2023-03-14 18:38.49 [info     ] SAC_online_20230314183420: epoch=73 step=73000 epoch=73 metrics={'time_inference': 0.00028383207321166994, 'time_environment_step': 0.00029739141464233396, 'time_sample_batch': 0.00012936711311340332, 'time_algorithm_update': 0.0027200725078582763, 'temp_loss': -2.7804986348201056e-05, 'temp': 0.00605009471764788, 'critic_loss': 4.232443839550018, 'actor_loss': -5.029892103433609, 'time_step': 0.0034559199810028076, 'rollout_return': 15.373239436619718, 'evaluation': 16.2} step=73000\n",
      "2023-03-14 18:38.53 [info     ] Model parameters are saved to d3rlpy_logs/SAC_online_20230314183420/model_74000.pt\n",
      "2023-03-14 18:38.53 [info     ] SAC_online_20230314183420: epoch=74 step=74000 epoch=74 metrics={'time_inference': 0.0002899680137634277, 'time_environment_step': 0.00029830622673034666, 'time_sample_batch': 0.00012883949279785158, 'time_algorithm_update': 0.002733374118804932, 'temp_loss': -0.00040952571915477164, 'temp': 0.006247555683366954, 'critic_loss': 4.244385366439819, 'actor_loss': -5.0672544932365415, 'time_step': 0.0034757814407348634, 'rollout_return': 15.725352112676056, 'evaluation': 16.9} step=74000\n",
      "2023-03-14 18:38.57 [info     ] Model parameters are saved to d3rlpy_logs/SAC_online_20230314183420/model_75000.pt\n",
      "2023-03-14 18:38.57 [info     ] SAC_online_20230314183420: epoch=75 step=75000 epoch=75 metrics={'time_inference': 0.0002873950004577637, 'time_environment_step': 0.00029817628860473634, 'time_sample_batch': 0.00012991905212402343, 'time_algorithm_update': 0.002720958948135376, 'temp_loss': -0.00019457931922443094, 'temp': 0.006471189832314849, 'critic_loss': 4.257445694446564, 'actor_loss': -5.048714714050293, 'time_step': 0.003461954593658447, 'rollout_return': 15.690140845070422, 'evaluation': 16.8} step=75000\n",
      "2023-03-14 18:39.00 [info     ] Model parameters are saved to d3rlpy_logs/SAC_online_20230314183420/model_76000.pt\n",
      "2023-03-14 18:39.00 [info     ] SAC_online_20230314183420: epoch=76 step=76000 epoch=76 metrics={'time_inference': 0.0002914726734161377, 'time_environment_step': 0.0002993245124816895, 'time_sample_batch': 0.00012889957427978516, 'time_algorithm_update': 0.0027219364643096926, 'temp_loss': -0.00028809521666516957, 'temp': 0.006629056021105498, 'critic_loss': 4.339981612205506, 'actor_loss': -5.076282865524292, 'time_step': 0.0034673986434936525, 'rollout_return': 15.732394366197184, 'evaluation': 15.2} step=76000\n",
      "2023-03-14 18:39.04 [info     ] Model parameters are saved to d3rlpy_logs/SAC_online_20230314183420/model_77000.pt\n",
      "2023-03-14 18:39.04 [info     ] SAC_online_20230314183420: epoch=77 step=77000 epoch=77 metrics={'time_inference': 0.0002907261848449707, 'time_environment_step': 0.00029803848266601564, 'time_sample_batch': 0.00012898683547973633, 'time_algorithm_update': 0.002714456558227539, 'temp_loss': -0.00011883415959891863, 'temp': 0.006822561506647617, 'critic_loss': 4.343829807758332, 'actor_loss': -5.105796578884124, 'time_step': 0.003457364559173584, 'rollout_return': 16.140845070422536, 'evaluation': 16.1} step=77000\n",
      "2023-03-14 18:39.07 [info     ] Model parameters are saved to d3rlpy_logs/SAC_online_20230314183420/model_78000.pt\n",
      "2023-03-14 18:39.07 [info     ] SAC_online_20230314183420: epoch=78 step=78000 epoch=78 metrics={'time_inference': 0.00028959965705871584, 'time_environment_step': 0.00030341243743896485, 'time_sample_batch': 0.0001302497386932373, 'time_algorithm_update': 0.0027403843402862547, 'temp_loss': -0.0003148773761568009, 'temp': 0.007009347151499242, 'critic_loss': 4.354974209070206, 'actor_loss': -5.139454616069794, 'time_step': 0.003488945484161377, 'rollout_return': 15.746478873239436, 'evaluation': 15.2} step=78000\n",
      "2023-03-14 18:39.11 [info     ] Model parameters are saved to d3rlpy_logs/SAC_online_20230314183420/model_79000.pt\n",
      "2023-03-14 18:39.11 [info     ] SAC_online_20230314183420: epoch=79 step=79000 epoch=79 metrics={'time_inference': 0.00029123234748840333, 'time_environment_step': 0.0002975332736968994, 'time_sample_batch': 0.00012907719612121582, 'time_algorithm_update': 0.002708388090133667, 'temp_loss': 0.0004913790287464508, 'temp': 0.006895749384537339, 'critic_loss': 4.283713437795639, 'actor_loss': -5.143986898422241, 'time_step': 0.003451294183731079, 'rollout_return': 15.084507042253522, 'evaluation': 14.4} step=79000\n",
      "2023-03-14 18:39.14 [info     ] Model parameters are saved to d3rlpy_logs/SAC_online_20230314183420/model_80000.pt\n",
      "2023-03-14 18:39.14 [info     ] SAC_online_20230314183420: epoch=80 step=80000 epoch=80 metrics={'time_inference': 0.0002855629920959473, 'time_environment_step': 0.00029744672775268557, 'time_sample_batch': 0.0001294689178466797, 'time_algorithm_update': 0.0027148332595825194, 'temp_loss': 0.0005118745894724271, 'temp': 0.006528888493776321, 'critic_loss': 4.317536921501159, 'actor_loss': -5.148655130863189, 'time_step': 0.003452437162399292, 'rollout_return': 15.690140845070422, 'evaluation': 18.0} step=80000\n",
      "2023-03-14 18:39.18 [info     ] Model parameters are saved to d3rlpy_logs/SAC_online_20230314183420/model_81000.pt\n",
      "2023-03-14 18:39.18 [info     ] SAC_online_20230314183420: epoch=81 step=81000 epoch=81 metrics={'time_inference': 0.0002842295169830322, 'time_environment_step': 0.00029841876029968264, 'time_sample_batch': 0.00012930965423583985, 'time_algorithm_update': 0.0027197043895721435, 'temp_loss': 0.0001438242856602301, 'temp': 0.006180285112466663, 'critic_loss': 4.355804651975632, 'actor_loss': -5.142014119625092, 'time_step': 0.0034568552970886232, 'rollout_return': 15.71830985915493, 'evaluation': 16.4} step=81000\n",
      "2023-03-14 18:39.21 [info     ] Model parameters are saved to d3rlpy_logs/SAC_online_20230314183420/model_82000.pt\n",
      "2023-03-14 18:39.21 [info     ] SAC_online_20230314183420: epoch=82 step=82000 epoch=82 metrics={'time_inference': 0.00028671574592590334, 'time_environment_step': 0.00029898023605346677, 'time_sample_batch': 0.00012941932678222655, 'time_algorithm_update': 0.0027272558212280275, 'temp_loss': -4.5962793439684903e-05, 'temp': 0.006122032321058213, 'critic_loss': 4.391676778554916, 'actor_loss': -5.13708256149292, 'time_step': 0.0034675025939941407, 'rollout_return': 15.288732394366198, 'evaluation': 14.9} step=82000\n",
      "2023-03-14 18:39.25 [info     ] Model parameters are saved to d3rlpy_logs/SAC_online_20230314183420/model_83000.pt\n",
      "2023-03-14 18:39.25 [info     ] SAC_online_20230314183420: epoch=83 step=83000 epoch=83 metrics={'time_inference': 0.00028611016273498533, 'time_environment_step': 0.0002987074851989746, 'time_sample_batch': 0.00012940025329589844, 'time_algorithm_update': 0.00273142147064209, 'temp_loss': -0.0003608399810436822, 'temp': 0.006355196246411651, 'critic_loss': 4.304779408693314, 'actor_loss': -5.112978801250458, 'time_step': 0.0034708802700042724, 'rollout_return': 15.767605633802816, 'evaluation': 16.5} step=83000\n",
      "2023-03-14 18:39.28 [info     ] Model parameters are saved to d3rlpy_logs/SAC_online_20230314183420/model_84000.pt\n",
      "2023-03-14 18:39.28 [info     ] SAC_online_20230314183420: epoch=84 step=84000 epoch=84 metrics={'time_inference': 0.00028144979476928713, 'time_environment_step': 0.00029637837409973147, 'time_sample_batch': 0.00012922453880310057, 'time_algorithm_update': 0.002715064287185669, 'temp_loss': -4.068034691590583e-05, 'temp': 0.00663333457056433, 'critic_loss': 4.375949997901916, 'actor_loss': -5.125838096141815, 'time_step': 0.003447145938873291, 'rollout_return': 15.795774647887324, 'evaluation': 14.9} step=84000\n",
      "2023-03-14 18:39.32 [info     ] Model parameters are saved to d3rlpy_logs/SAC_online_20230314183420/model_85000.pt\n",
      "2023-03-14 18:39.32 [info     ] SAC_online_20230314183420: epoch=85 step=85000 epoch=85 metrics={'time_inference': 0.0002848348617553711, 'time_environment_step': 0.00029712653160095216, 'time_sample_batch': 0.00012939667701721192, 'time_algorithm_update': 0.002717801570892334, 'temp_loss': -0.0002894478151210933, 'temp': 0.006778569476678967, 'critic_loss': 4.4216107256412505, 'actor_loss': -5.10211005282402, 'time_step': 0.0034541969299316405, 'rollout_return': 15.69718309859155, 'evaluation': 13.9} step=85000\n",
      "2023-03-14 18:39.35 [info     ] Model parameters are saved to d3rlpy_logs/SAC_online_20230314183420/model_86000.pt\n",
      "2023-03-14 18:39.35 [info     ] SAC_online_20230314183420: epoch=86 step=86000 epoch=86 metrics={'time_inference': 0.00028537845611572264, 'time_environment_step': 0.0002975516319274902, 'time_sample_batch': 0.00012922573089599608, 'time_algorithm_update': 0.002722114324569702, 'temp_loss': 0.00015076376949582483, 'temp': 0.00686289062583819, 'critic_loss': 4.344366078853607, 'actor_loss': -5.068658825397492, 'time_step': 0.0034594643115997315, 'rollout_return': 15.422535211267606, 'evaluation': 16.4} step=86000\n",
      "2023-03-14 18:39.39 [info     ] Model parameters are saved to d3rlpy_logs/SAC_online_20230314183420/model_87000.pt\n",
      "2023-03-14 18:39.39 [info     ] SAC_online_20230314183420: epoch=87 step=87000 epoch=87 metrics={'time_inference': 0.0002888658046722412, 'time_environment_step': 0.00029838109016418456, 'time_sample_batch': 0.00012939023971557617, 'time_algorithm_update': 0.00272907829284668, 'temp_loss': -0.00012395892609492877, 'temp': 0.006762851666659117, 'critic_loss': 4.205143359661102, 'actor_loss': -5.026609079360962, 'time_step': 0.0034710142612457274, 'rollout_return': 15.633802816901408, 'evaluation': 17.3} step=87000\n",
      "2023-03-14 18:39.42 [info     ] Model parameters are saved to d3rlpy_logs/SAC_online_20230314183420/model_88000.pt\n",
      "2023-03-14 18:39.42 [info     ] SAC_online_20230314183420: epoch=88 step=88000 epoch=88 metrics={'time_inference': 0.0002951450347900391, 'time_environment_step': 0.000299483060836792, 'time_sample_batch': 0.00012996482849121093, 'time_algorithm_update': 0.002747280836105347, 'temp_loss': 0.0003295275611890247, 'temp': 0.006634679041802883, 'critic_loss': 4.173735656619072, 'actor_loss': -4.981528048992157, 'time_step': 0.0034974212646484374, 'rollout_return': 14.992957746478874, 'evaluation': 14.7} step=88000\n",
      "2023-03-14 18:39.46 [info     ] Model parameters are saved to d3rlpy_logs/SAC_online_20230314183420/model_89000.pt\n",
      "2023-03-14 18:39.46 [info     ] SAC_online_20230314183420: epoch=89 step=89000 epoch=89 metrics={'time_inference': 0.0002923440933227539, 'time_environment_step': 0.00029764699935913087, 'time_sample_batch': 0.00012904834747314454, 'time_algorithm_update': 0.0027162344455718994, 'temp_loss': -6.83044913748745e-05, 'temp': 0.00654140949761495, 'critic_loss': 4.139260776281357, 'actor_loss': -4.939014296293259, 'time_step': 0.0034604322910308837, 'rollout_return': 15.30281690140845, 'evaluation': 16.6} step=89000\n",
      "2023-03-14 18:39.50 [info     ] Model parameters are saved to d3rlpy_logs/SAC_online_20230314183420/model_90000.pt\n",
      "2023-03-14 18:39.50 [info     ] SAC_online_20230314183420: epoch=90 step=90000 epoch=90 metrics={'time_inference': 0.0002895681858062744, 'time_environment_step': 0.00029712438583374024, 'time_sample_batch': 0.000130018949508667, 'time_algorithm_update': 0.0027183959484100343, 'temp_loss': 0.00033980833971509127, 'temp': 0.006351450293790549, 'critic_loss': 4.045155605554581, 'actor_loss': -4.892536250114441, 'time_step': 0.003460344552993774, 'rollout_return': 14.93661971830986, 'evaluation': 14.5} step=90000\n",
      "2023-03-14 18:39.53 [info     ] Model parameters are saved to d3rlpy_logs/SAC_online_20230314183420/model_91000.pt\n",
      "2023-03-14 18:39.53 [info     ] SAC_online_20230314183420: epoch=91 step=91000 epoch=91 metrics={'time_inference': 0.00028515625, 'time_environment_step': 0.00029554009437561036, 'time_sample_batch': 0.00012863922119140625, 'time_algorithm_update': 0.0027176725864410402, 'temp_loss': 0.00014565872877210495, 'temp': 0.006138912134338171, 'critic_loss': 4.033310549497604, 'actor_loss': -4.822283607244492, 'time_step': 0.0034523680210113527, 'rollout_return': 15.232394366197184, 'evaluation': 17.0} step=91000\n",
      "2023-03-14 18:39.57 [info     ] Model parameters are saved to d3rlpy_logs/SAC_online_20230314183420/model_92000.pt\n",
      "2023-03-14 18:39.57 [info     ] SAC_online_20230314183420: epoch=92 step=92000 epoch=92 metrics={'time_inference': 0.0002826497554779053, 'time_environment_step': 0.0002979128360748291, 'time_sample_batch': 0.000130126953125, 'time_algorithm_update': 0.0027204680442810057, 'temp_loss': 0.00042704090310508036, 'temp': 0.005758681522682309, 'critic_loss': 4.02319119644165, 'actor_loss': -4.832402674436569, 'time_step': 0.003456329107284546, 'rollout_return': 15.69718309859155, 'evaluation': 16.0} step=92000\n",
      "2023-03-14 18:40.00 [info     ] Model parameters are saved to d3rlpy_logs/SAC_online_20230314183420/model_93000.pt\n",
      "2023-03-14 18:40.00 [info     ] SAC_online_20230314183420: epoch=93 step=93000 epoch=93 metrics={'time_inference': 0.00028574490547180175, 'time_environment_step': 0.0002987041473388672, 'time_sample_batch': 0.00012928175926208495, 'time_algorithm_update': 0.0027280967235565187, 'temp_loss': 0.0001701125375511765, 'temp': 0.005405791463796049, 'critic_loss': 3.972065017938614, 'actor_loss': -4.865784825325012, 'time_step': 0.003466975927352905, 'rollout_return': 15.830985915492958, 'evaluation': 14.5} step=93000\n",
      "2023-03-14 18:40.04 [info     ] Model parameters are saved to d3rlpy_logs/SAC_online_20230314183420/model_94000.pt\n",
      "2023-03-14 18:40.04 [info     ] SAC_online_20230314183420: epoch=94 step=94000 epoch=94 metrics={'time_inference': 0.00029300737380981445, 'time_environment_step': 0.00029970264434814455, 'time_sample_batch': 0.00013049769401550292, 'time_algorithm_update': 0.0027396018505096435, 'temp_loss': -6.107983096808311e-05, 'temp': 0.005299530718941242, 'critic_loss': 3.9025257403850557, 'actor_loss': -4.874078274965286, 'time_step': 0.0034884212017059326, 'rollout_return': 15.915492957746478, 'evaluation': 14.9} step=94000\n",
      "2023-03-14 18:40.07 [info     ] Model parameters are saved to d3rlpy_logs/SAC_online_20230314183420/model_95000.pt\n",
      "2023-03-14 18:40.07 [info     ] SAC_online_20230314183420: epoch=95 step=95000 epoch=95 metrics={'time_inference': 0.00029003477096557615, 'time_environment_step': 0.00029850268363952636, 'time_sample_batch': 0.00012880277633666994, 'time_algorithm_update': 0.0027162423133850096, 'temp_loss': -0.00018004273854603525, 'temp': 0.005459127539303154, 'critic_loss': 3.8070647259950636, 'actor_loss': -4.911928105592728, 'time_step': 0.003458678960800171, 'rollout_return': 15.908450704225352, 'evaluation': 16.0} step=95000\n",
      "2023-03-14 18:40.11 [info     ] Model parameters are saved to d3rlpy_logs/SAC_online_20230314183420/model_96000.pt\n",
      "2023-03-14 18:40.11 [info     ] SAC_online_20230314183420: epoch=96 step=96000 epoch=96 metrics={'time_inference': 0.0002824146747589111, 'time_environment_step': 0.00029811167716979983, 'time_sample_batch': 0.0001293153762817383, 'time_algorithm_update': 0.0027703652381896975, 'temp_loss': -0.00015156924994516884, 'temp': 0.0056508469288237394, 'critic_loss': 3.8449009729623795, 'actor_loss': -4.9284026756286625, 'time_step': 0.003505387306213379, 'rollout_return': 15.795774647887324, 'evaluation': 14.8} step=96000\n",
      "2023-03-14 18:40.14 [info     ] Model parameters are saved to d3rlpy_logs/SAC_online_20230314183420/model_97000.pt\n",
      "2023-03-14 18:40.14 [info     ] SAC_online_20230314183420: epoch=97 step=97000 epoch=97 metrics={'time_inference': 0.00028712105751037596, 'time_environment_step': 0.0002993948459625244, 'time_sample_batch': 0.0001292111873626709, 'time_algorithm_update': 0.0027217473983764647, 'temp_loss': -3.570632499759086e-05, 'temp': 0.005746328833978623, 'critic_loss': 3.9973126363754274, 'actor_loss': -4.962079049348831, 'time_step': 0.0034625773429870607, 'rollout_return': 15.380281690140846, 'evaluation': 15.2} step=97000\n",
      "2023-03-14 18:40.18 [info     ] Model parameters are saved to d3rlpy_logs/SAC_online_20230314183420/model_98000.pt\n",
      "2023-03-14 18:40.18 [info     ] SAC_online_20230314183420: epoch=98 step=98000 epoch=98 metrics={'time_inference': 0.00028644371032714844, 'time_environment_step': 0.0003013098239898682, 'time_sample_batch': 0.0001304020881652832, 'time_algorithm_update': 0.00273677134513855, 'temp_loss': 2.897516667144373e-05, 'temp': 0.005778581945691258, 'critic_loss': 4.064897344350815, 'actor_loss': -5.0272676787376405, 'time_step': 0.0034803843498229983, 'rollout_return': 16.14788732394366, 'evaluation': 15.8} step=98000\n",
      "2023-03-14 18:40.21 [info     ] Model parameters are saved to d3rlpy_logs/SAC_online_20230314183420/model_99000.pt\n",
      "2023-03-14 18:40.21 [info     ] SAC_online_20230314183420: epoch=99 step=99000 epoch=99 metrics={'time_inference': 0.0002860136032104492, 'time_environment_step': 0.0003017382621765137, 'time_sample_batch': 0.00012998795509338378, 'time_algorithm_update': 0.0027404625415802003, 'temp_loss': 0.0011263100048363413, 'temp': 0.0052593307690694925, 'critic_loss': 4.164450972795486, 'actor_loss': -5.055947937011719, 'time_step': 0.003483546733856201, 'rollout_return': 15.535211267605634, 'evaluation': 14.9} step=99000\n",
      "2023-03-14 18:40.25 [info     ] Model parameters are saved to d3rlpy_logs/SAC_online_20230314183420/model_100000.pt\n",
      "2023-03-14 18:40.25 [info     ] SAC_online_20230314183420: epoch=100 step=100000 epoch=100 metrics={'time_inference': 0.00029256463050842286, 'time_environment_step': 0.00029982995986938476, 'time_sample_batch': 0.00013013625144958497, 'time_algorithm_update': 0.002715487480163574, 'temp_loss': 0.0007150657107358711, 'temp': 0.004278071069624275, 'critic_loss': 4.176721029996872, 'actor_loss': -5.054642575263977, 'time_step': 0.0034637455940246583, 'rollout_return': 15.76056338028169, 'evaluation': 15.8} step=100000\n"
     ]
    }
   ],
   "source": [
    "# start training\n",
    "# skip if there is a pre-trained model\n",
    "sac.fit_online(\n",
    "    env_,\n",
    "    buffer,\n",
    "    eval_env=env_,\n",
    "    n_steps=100000,\n",
    "    n_steps_per_epoch=1000,\n",
    "    update_start_step=1000,\n",
    ")"
   ]
  },
  {
   "cell_type": "code",
   "execution_count": 13,
   "metadata": {},
   "outputs": [],
   "source": [
    "# save model\n",
    "sac.save_model(\"d3rlpy_logs/sac.pt\")"
   ]
  },
  {
   "cell_type": "code",
   "execution_count": 14,
   "metadata": {},
   "outputs": [
    {
     "name": "stdout",
     "output_type": "stream",
     "text": [
      "2023-03-14 18:40.25 [warning  ] Parameters will be reinitialized.\n"
     ]
    }
   ],
   "source": [
    "# reload model\n",
    "sac.build_with_env(env_)\n",
    "sac.load_model(\"d3rlpy_logs/sac.pt\")"
   ]
  },
  {
   "cell_type": "code",
   "execution_count": 15,
   "metadata": {},
   "outputs": [],
   "source": [
    "behavior_policy = TruncatedGaussianHead(\n",
    "    sac, \n",
    "    minimum=env.action_space.low,\n",
    "    maximum=env.action_space.high,\n",
    "    sigma=np.array([1.0]),\n",
    "    name=\"sac_sigma_1.0\",\n",
    "    random_state=random_state,\n",
    ")"
   ]
  },
  {
   "cell_type": "code",
   "execution_count": 16,
   "metadata": {},
   "outputs": [],
   "source": [
    "# initialize dataset class\n",
    "dataset = SyntheticDataset(\n",
    "    env=env,\n",
    "    state_keys=env.obs_keys,\n",
    "    max_episode_steps=env.step_per_episode,\n",
    "    info_keys={\n",
    "        \"search_volume\": int,\n",
    "        \"impression\": int,\n",
    "        \"click\": int,\n",
    "        \"conversion\": int,\n",
    "        \"average_bid_price\": float,\n",
    "    },\n",
    ")"
   ]
  },
  {
   "cell_type": "code",
   "execution_count": 17,
   "metadata": {},
   "outputs": [
    {
     "data": {
      "application/vnd.jupyter.widget-view+json": {
       "model_id": "48e522f889974e46a1043d998d828571",
       "version_major": 2,
       "version_minor": 0
      },
      "text/plain": [
       "[obtain_trajectories]:   0%|          | 0/10000 [00:00<?, ?it/s]"
      ]
     },
     "metadata": {},
     "output_type": "display_data"
    },
    {
     "data": {
      "application/vnd.jupyter.widget-view+json": {
       "model_id": "c803d7eb3d8b453086cbe5a4a4a66995",
       "version_major": 2,
       "version_minor": 0
      },
      "text/plain": [
       "[obtain_trajectories]:   0%|          | 0/10000 [00:00<?, ?it/s]"
      ]
     },
     "metadata": {},
     "output_type": "display_data"
    }
   ],
   "source": [
    "# collect logged data by a behavior policy\n",
    "# skip if there is a preserved logged dataset\n",
    "train_logged_dataset = dataset.obtain_episodes(\n",
    "    behavior_policies=behavior_policy,\n",
    "    n_trajectories=10000, \n",
    "    obtain_info=True,\n",
    "    random_state=random_state,\n",
    ")\n",
    "test_logged_dataset = dataset.obtain_episodes(\n",
    "    behavior_policies=behavior_policy,\n",
    "    n_trajectories=10000, \n",
    "    obtain_info=True,\n",
    "    random_state=random_state + 1,\n",
    ")"
   ]
  },
  {
   "cell_type": "code",
   "execution_count": 18,
   "metadata": {},
   "outputs": [],
   "source": [
    "with open(\"logs/train_dataset_continuous_sac.pkl\", \"wb\") as f:\n",
    "    pickle.dump(train_logged_dataset, f)\n",
    "with open(\"logs/test_dataset_continuous_sac.pkl\", \"wb\") as f:\n",
    "    pickle.dump(test_logged_dataset, f)"
   ]
  },
  {
   "cell_type": "code",
   "execution_count": 19,
   "metadata": {},
   "outputs": [],
   "source": [
    "with open(\"logs/train_dataset_continuous_sac.pkl\", \"rb\") as f:\n",
    "    train_logged_dataset = pickle.load(f)\n",
    "with open(\"logs/test_dataset_continuous_sac.pkl\", \"rb\") as f:\n",
    "    test_logged_dataset = pickle.load(f)"
   ]
  },
  {
   "cell_type": "markdown",
   "metadata": {},
   "source": [
    "#### Offline Policy Learning\n",
    "Here, we learn several \"candidate\" policies to be evaluated and selected using [d3rlpy](https://github.com/takuseno/d3rlpy)'s algorithm implementation.\n",
    "\n",
    "For more about the offline RL procedure, please refer to [examples/quickstart/rtb_synthetic_discrete_basic.ipynb](https://github.com/negocia-inc/rtb_reinforcement_learing/blob/ope/examples/quickstart/rtb_synthetic_discrete_basic.ipynb)."
   ]
  },
  {
   "cell_type": "code",
   "execution_count": 23,
   "metadata": {},
   "outputs": [],
   "source": [
    "# import modules from d3rlpy\n",
    "from d3rlpy.dataset import MDPDataset\n",
    "from d3rlpy.algos import CQL\n",
    "# transform offline dataset for d3rlpy\n",
    "offlinerl_dataset = MDPDataset(\n",
    "    observations=train_logged_dataset[\"state\"],\n",
    "    actions=train_logged_dataset[\"action\"],\n",
    "    rewards=train_logged_dataset[\"reward\"],\n",
    "    terminals=train_logged_dataset[\"done\"],\n",
    "    episode_terminals=train_logged_dataset[\"done\"],\n",
    "    discrete_action=False,\n",
    ")\n",
    "train_episodes, test_episodes = train_test_split(offlinerl_dataset, test_size=0.2, random_state=random_state)"
   ]
  },
  {
   "cell_type": "code",
   "execution_count": 24,
   "metadata": {},
   "outputs": [],
   "source": [
    "# Use Conservative Q-Learning policy\n",
    "cql = CQL(\n",
    "    actor_encoder_factory=VectorEncoderFactory(hidden_units=[30, 30]),\n",
    "    critic_encoder_factory=VectorEncoderFactory(hidden_units=[30, 30]),\n",
    "    q_func_factory=MeanQFunctionFactory(),\n",
    "    use_gpu=torch.cuda.is_available(),\n",
    "    action_scaler=MinMaxActionScaler(\n",
    "        minimum=env_.action_space.low,  # minimum value that policy can take\n",
    "        maximum=env_.action_space.high,  # maximum value that policy can take\n",
    "    )\n",
    ")"
   ]
  },
  {
   "cell_type": "code",
   "execution_count": 25,
   "metadata": {},
   "outputs": [
    {
     "name": "stdout",
     "output_type": "stream",
     "text": [
      "2023-03-14 21:13.59 [debug    ] RandomIterator is selected.\n",
      "2023-03-14 21:13.59 [info     ] Directory is created at d3rlpy_logs/CQL_20230314211359\n",
      "2023-03-14 21:13.59 [debug    ] Fitting action scaler...       action_scaler=min_max\n",
      "2023-03-14 21:13.59 [debug    ] Building models...\n",
      "2023-03-14 21:13.59 [debug    ] Models have been built.\n",
      "2023-03-14 21:13.59 [info     ] Parameters are saved to d3rlpy_logs/CQL_20230314211359/params.json params={'action_scaler': {'type': 'min_max', 'params': {'minimum': array([0.1]), 'maximum': array([10.])}}, 'actor_encoder_factory': {'type': 'vector', 'params': {'hidden_units': [30, 30], 'activation': 'relu', 'use_batch_norm': False, 'dropout_rate': None, 'use_dense': False}}, 'actor_learning_rate': 0.0001, 'actor_optim_factory': {'optim_cls': 'Adam', 'betas': (0.9, 0.999), 'eps': 1e-08, 'weight_decay': 0, 'amsgrad': False}, 'alpha_learning_rate': 0.0001, 'alpha_optim_factory': {'optim_cls': 'Adam', 'betas': (0.9, 0.999), 'eps': 1e-08, 'weight_decay': 0, 'amsgrad': False}, 'alpha_threshold': 10.0, 'batch_size': 256, 'conservative_weight': 5.0, 'critic_encoder_factory': {'type': 'vector', 'params': {'hidden_units': [30, 30], 'activation': 'relu', 'use_batch_norm': False, 'dropout_rate': None, 'use_dense': False}}, 'critic_learning_rate': 0.0003, 'critic_optim_factory': {'optim_cls': 'Adam', 'betas': (0.9, 0.999), 'eps': 1e-08, 'weight_decay': 0, 'amsgrad': False}, 'gamma': 0.99, 'generated_maxlen': 100000, 'initial_alpha': 1.0, 'initial_temperature': 1.0, 'n_action_samples': 10, 'n_critics': 2, 'n_frames': 1, 'n_steps': 1, 'q_func_factory': {'type': 'mean', 'params': {'share_encoder': False}}, 'real_ratio': 1.0, 'reward_scaler': None, 'scaler': None, 'soft_q_backup': False, 'tau': 0.005, 'temp_learning_rate': 0.0001, 'temp_optim_factory': {'optim_cls': 'Adam', 'betas': (0.9, 0.999), 'eps': 1e-08, 'weight_decay': 0, 'amsgrad': False}, 'use_gpu': None, 'algorithm': 'CQL', 'observation_shape': (7,), 'action_size': 1}\n"
     ]
    },
    {
     "data": {
      "application/vnd.jupyter.widget-view+json": {
       "model_id": "16d82fee2e01400b9abc8681354937e4",
       "version_major": 2,
       "version_minor": 0
      },
      "text/plain": [
       "Epoch 1/1:   0%|          | 0/10000 [00:00<?, ?it/s]"
      ]
     },
     "metadata": {},
     "output_type": "display_data"
    },
    {
     "name": "stdout",
     "output_type": "stream",
     "text": [
      "2023-03-14 21:17.37 [info     ] CQL_20230314211359: epoch=1 step=10000 epoch=1 metrics={'time_sample_batch': 0.0006816123247146606, 'time_algorithm_update': 0.020368389320373534, 'temp_loss': -3.319538990609348, 'temp': 1.0029411115765572, 'alpha_loss': -13.843547388839722, 'alpha': 1.7791040431261063, 'critic_loss': 98.21405735206604, 'actor_loss': 2.9422030491305513, 'time_step': 0.021574844098091125} step=10000\n",
      "2023-03-14 21:17.37 [info     ] Model parameters are saved to d3rlpy_logs/CQL_20230314211359/model_10000.pt\n"
     ]
    },
    {
     "data": {
      "text/plain": [
       "[(1,\n",
       "  {'time_sample_batch': 0.0006816123247146606,\n",
       "   'time_algorithm_update': 0.020368389320373534,\n",
       "   'temp_loss': -3.319538990609348,\n",
       "   'temp': 1.0029411115765572,\n",
       "   'alpha_loss': -13.843547388839722,\n",
       "   'alpha': 1.7791040431261063,\n",
       "   'critic_loss': 98.21405735206604,\n",
       "   'actor_loss': 2.9422030491305513,\n",
       "   'time_step': 0.021574844098091125})]"
      ]
     },
     "execution_count": 25,
     "metadata": {},
     "output_type": "execute_result"
    }
   ],
   "source": [
    "cql.fit(\n",
    "    train_episodes,\n",
    "    eval_episodes=test_episodes,\n",
    "    n_steps=10000,\n",
    "    scorers={},\n",
    ")"
   ]
  },
  {
   "cell_type": "code",
   "execution_count": null,
   "metadata": {},
   "outputs": [],
   "source": [
    "# save model\n",
    "cql.save_model(\"d3rlpy_logs/cql_continuous.pt\")"
   ]
  },
  {
   "cell_type": "code",
   "execution_count": null,
   "metadata": {},
   "outputs": [],
   "source": [
    "# reload model\n",
    "cql.build_with_env(env)\n",
    "cql.load_model(\"d3rlpy_logs/cql_continuous.pt\")"
   ]
  },
  {
   "cell_type": "markdown",
   "metadata": {},
   "source": [
    "## 2. Off-Policy Evaluation\n",
    "In this section, we aim at evaluating the various performance statistics of policies in an offline manner using (basic) model-based and importance sampling-based estimators.\n",
    "\n",
    "#### Estimation Target\n",
    "\n",
    "The goal to estimate the estimators' average policy performance, the *policy value*.\n",
    "\n",
    "$$ V(\\pi) := \\mathbb{E}\\left[\\sum_{t=1}^T \\gamma^{t-1} r_t \\mid \\pi \\right] $$"
   ]
  },
  {
   "cell_type": "code",
   "execution_count": null,
   "metadata": {},
   "outputs": [],
   "source": [
    "# import ope modules from OFRL\n",
    "from ofrl.ope import CreateOPEInput\n",
    "from ofrl.ope import OffPolicyEvaluation as OPE\n",
    "# basic estimators\n",
    "from ofrl.ope import ContinuousDirectMethod as DM\n",
    "from ofrl.ope import ContinuousTrajectoryWiseImportanceSampling as TIS\n",
    "from ofrl.ope import ContinuousPerDecisionImportanceSampling as PDIS\n",
    "from ofrl.ope import ContinuousDoublyRobust as DR\n",
    "# self normalized estimators\n",
    "from ofrl.ope import ContinuousSelfNormalizedTrajectoryWiseImportanceSampling as SNTIS\n",
    "from ofrl.ope import ContinuousSelfNormalizedPerDecisionImportanceSampling as SNPDIS\n",
    "from ofrl.ope import ContinuousSelfNormalizedDoublyRobust as SNDR\n",
    "# marginal estimators\n",
    "from ofrl.ope import ContinuousStateActionMarginalImportanceSampling as SAMIS\n",
    "from ofrl.ope import ContinuousStateActionMarginalDoublyRobust as SAMDR\n",
    "from ofrl.ope import ContinuousStateMarginalImportanceSampling as SMIS\n",
    "from ofrl.ope import ContinuousStateMarginalDoublyRobust as SMDR\n",
    "from ofrl.ope import ContinuousStateActionMarginalSelfNormalizedImportanceSampling as SAMSNIS\n",
    "from ofrl.ope import ContinuousStateActionMarginalSelfNormalizedDoublyRobust as SAMSNDR\n",
    "from ofrl.ope import ContinuousStateMarginalSelfNormalizedImportanceSampling as SMSNIS\n",
    "from ofrl.ope import ContinuousStateMarginalSelfNormalizedDoublyRobust as SMSNDR\n",
    "# double reinforcement learning estimators\n",
    "from ofrl.ope import ContinuousDoubleReinforcementLearning as DRL"
   ]
  },
  {
   "cell_type": "code",
   "execution_count": null,
   "metadata": {},
   "outputs": [],
   "source": [
    "# define evaluation policies (should be deterministic policy)\n",
    "cql_ = ContinuousEvalHead(\n",
    "    base_policy=cql,\n",
    "    name=\"cql\",\n",
    ")\n",
    "sac_ = ContinuousEvalHead(\n",
    "    base_policy=sac, \n",
    "    name=\"sac\", \n",
    ")\n",
    "evaluation_policies = [cql_, sac_]"
   ]
  },
  {
   "cell_type": "code",
   "execution_count": null,
   "metadata": {},
   "outputs": [],
   "source": [
    "# first, prepare OPE inputs\n",
    "prep = CreateOPEInput(\n",
    "    env=env,\n",
    "    model_args={\n",
    "        \"fqe\": {\n",
    "            \"encoder_factory\": VectorEncoderFactory(hidden_units=[30, 30]),\n",
    "            \"q_func_factory\": MeanQFunctionFactory(),\n",
    "            \"learning_rate\": 1e-4,\n",
    "            \"use_gpu\": torch.cuda.is_available(),\n",
    "        },\n",
    "    },\n",
    "    state_scaler=MinMaxScaler(\n",
    "        minimum=test_logged_dataset[\"state\"].min(axis=0),\n",
    "        maximum=test_logged_dataset[\"state\"].max(axis=0),\n",
    "    ),\n",
    "    action_scaler=MinMaxActionScaler(\n",
    "        minimum=env.action_space.low,  # minimum value that policy can take\n",
    "        maximum=env.action_space.high,  # maximum value that policy can take\n",
    "    ),\n",
    "    gamma=0.95,\n",
    "    sigma=0.1,\n",
    "    device=\"cuda:0\" if torch.cuda.is_available() else \"cpu\",\n",
    ")"
   ]
  },
  {
   "cell_type": "code",
   "execution_count": null,
   "metadata": {},
   "outputs": [
    {
     "data": {
      "application/vnd.jupyter.widget-view+json": {
       "model_id": "cfa21639083f4bb294b0a01a3dfa35ad",
       "version_major": 2,
       "version_minor": 0
      },
      "text/plain": [
       "[fit FQE model]:   0%|          | 0/2 [00:00<?, ?it/s]"
      ]
     },
     "metadata": {},
     "output_type": "display_data"
    },
    {
     "name": "stdout",
     "output_type": "stream",
     "text": [
      "2023-01-28 05:27.36 [debug    ] RoundIterator is selected.\n",
      "2023-01-28 05:27.36 [info     ] Directory is created at d3rlpy_logs/FQE_20230128052736\n",
      "2023-01-28 05:27.36 [debug    ] Fitting scaler...              scaler=min_max\n",
      "2023-01-28 05:27.36 [debug    ] Fitting action scaler...       action_scaler=min_max\n",
      "2023-01-28 05:27.36 [debug    ] Building models...\n",
      "2023-01-28 05:27.36 [debug    ] Models have been built.\n",
      "2023-01-28 05:27.36 [info     ] Parameters are saved to d3rlpy_logs/FQE_20230128052736/params.json params={'action_scaler': {'type': 'min_max', 'params': {'minimum': array([0.1]), 'maximum': array([10.])}}, 'batch_size': 100, 'encoder_factory': {'type': 'vector', 'params': {'hidden_units': [30, 30], 'activation': 'relu', 'use_batch_norm': False, 'dropout_rate': None, 'use_dense': False}}, 'gamma': 0.95, 'generated_maxlen': 100000, 'learning_rate': 0.0001, 'n_critics': 1, 'n_frames': 1, 'n_steps': 1, 'optim_factory': {'optim_cls': 'Adam', 'betas': (0.9, 0.999), 'eps': 1e-08, 'weight_decay': 0, 'amsgrad': False}, 'q_func_factory': {'type': 'mean', 'params': {'share_encoder': False}}, 'real_ratio': 1.0, 'reward_scaler': None, 'scaler': {'type': 'min_max', 'params': {'maximum': array([6.00000000e+00, 3.00000000e+03, 9.99942871e-01, 6.60000000e+04,\n",
      "       1.00000000e+00, 2.20000000e+01, 9.99987721e+00]), 'minimum': array([0.00000000e+00, 1.00000000e+00, 0.00000000e+00, 0.00000000e+00,\n",
      "       0.00000000e+00, 0.00000000e+00, 4.82523785e-05])}}, 'target_update_interval': 100, 'use_gpu': None, 'algorithm': 'FQE', 'observation_shape': (7,), 'action_size': 1}\n"
     ]
    },
    {
     "data": {
      "application/vnd.jupyter.widget-view+json": {
       "model_id": "67151aff137d4309bfa905859287a681",
       "version_major": 2,
       "version_minor": 0
      },
      "text/plain": [
       "Epoch 1/1:   0%|          | 0/700 [00:00<?, ?it/s]"
      ]
     },
     "metadata": {},
     "output_type": "display_data"
    },
    {
     "name": "stdout",
     "output_type": "stream",
     "text": [
      "2023-01-28 05:27.37 [info     ] FQE_20230128052736: epoch=1 step=700 epoch=1 metrics={'time_sample_batch': 0.00016186577933175223, 'time_algorithm_update': 0.0019267330850873674, 'loss': 17.012166036878313, 'time_step': 0.0021574091911315918} step=700\n",
      "2023-01-28 05:27.37 [info     ] Model parameters are saved to d3rlpy_logs/FQE_20230128052736/model_700.pt\n",
      "2023-01-28 05:27.37 [debug    ] RoundIterator is selected.\n",
      "2023-01-28 05:27.37 [info     ] Directory is created at d3rlpy_logs/FQE_20230128052737\n",
      "2023-01-28 05:27.37 [debug    ] Fitting scaler...              scaler=min_max\n",
      "2023-01-28 05:27.37 [debug    ] Fitting action scaler...       action_scaler=min_max\n",
      "2023-01-28 05:27.37 [debug    ] Building models...\n",
      "2023-01-28 05:27.37 [debug    ] Models have been built.\n",
      "2023-01-28 05:27.37 [info     ] Parameters are saved to d3rlpy_logs/FQE_20230128052737/params.json params={'action_scaler': {'type': 'min_max', 'params': {'minimum': array([0.1]), 'maximum': array([10.])}}, 'batch_size': 100, 'encoder_factory': {'type': 'vector', 'params': {'hidden_units': [30, 30], 'activation': 'relu', 'use_batch_norm': False, 'dropout_rate': None, 'use_dense': False}}, 'gamma': 0.95, 'generated_maxlen': 100000, 'learning_rate': 0.0001, 'n_critics': 1, 'n_frames': 1, 'n_steps': 1, 'optim_factory': {'optim_cls': 'Adam', 'betas': (0.9, 0.999), 'eps': 1e-08, 'weight_decay': 0, 'amsgrad': False}, 'q_func_factory': {'type': 'mean', 'params': {'share_encoder': False}}, 'real_ratio': 1.0, 'reward_scaler': None, 'scaler': {'type': 'min_max', 'params': {'maximum': array([6.00000000e+00, 3.00000000e+03, 9.99942871e-01, 6.60000000e+04,\n",
      "       1.00000000e+00, 2.20000000e+01, 9.99987721e+00]), 'minimum': array([0.00000000e+00, 1.00000000e+00, 0.00000000e+00, 0.00000000e+00,\n",
      "       0.00000000e+00, 0.00000000e+00, 4.82523785e-05])}}, 'target_update_interval': 100, 'use_gpu': None, 'algorithm': 'FQE', 'observation_shape': (7,), 'action_size': 1}\n"
     ]
    },
    {
     "data": {
      "application/vnd.jupyter.widget-view+json": {
       "model_id": "37d5ea82a6964176aed0019dd77414a7",
       "version_major": 2,
       "version_minor": 0
      },
      "text/plain": [
       "Epoch 1/1:   0%|          | 0/700 [00:00<?, ?it/s]"
      ]
     },
     "metadata": {},
     "output_type": "display_data"
    },
    {
     "name": "stdout",
     "output_type": "stream",
     "text": [
      "2023-01-28 05:27.39 [info     ] FQE_20230128052737: epoch=1 step=700 epoch=1 metrics={'time_sample_batch': 0.0001684267180306571, 'time_algorithm_update': 0.0021365676607404435, 'loss': 14.620138882909503, 'time_step': 0.0023675475801740375} step=700\n",
      "2023-01-28 05:27.39 [info     ] Model parameters are saved to d3rlpy_logs/FQE_20230128052737/model_700.pt\n"
     ]
    },
    {
     "data": {
      "application/vnd.jupyter.widget-view+json": {
       "model_id": "2951203b49ef433a895b17da70c4910f",
       "version_major": 2,
       "version_minor": 0
      },
      "text/plain": [
       "[fit MWL model]:   0%|          | 0/2 [00:00<?, ?it/s]"
      ]
     },
     "metadata": {},
     "output_type": "display_data"
    },
    {
     "data": {
      "application/vnd.jupyter.widget-view+json": {
       "model_id": "452cf70b3ae1407c87b553daab11befb",
       "version_major": 2,
       "version_minor": 0
      },
      "text/plain": [
       "[fitting_weight_function]:   0%|          | 0/100 [00:00<?, ?it/s]"
      ]
     },
     "metadata": {},
     "output_type": "display_data"
    },
    {
     "data": {
      "application/vnd.jupyter.widget-view+json": {
       "model_id": "5cfeb3f171654ae5b8022d72cf303f4b",
       "version_major": 2,
       "version_minor": 0
      },
      "text/plain": [
       "[fitting_weight_function]:   0%|          | 0/100 [00:00<?, ?it/s]"
      ]
     },
     "metadata": {},
     "output_type": "display_data"
    },
    {
     "data": {
      "application/vnd.jupyter.widget-view+json": {
       "model_id": "77982eca8862465084dcb1f6c18fd1b9",
       "version_major": 2,
       "version_minor": 0
      },
      "text/plain": [
       "[fitting_weight_function]:   0%|          | 0/100 [00:00<?, ?it/s]"
      ]
     },
     "metadata": {},
     "output_type": "display_data"
    },
    {
     "data": {
      "application/vnd.jupyter.widget-view+json": {
       "model_id": "cf50f1bdd1de403b815a30c870e7029e",
       "version_major": 2,
       "version_minor": 0
      },
      "text/plain": [
       "[fitting_weight_function]:   0%|          | 0/100 [00:00<?, ?it/s]"
      ]
     },
     "metadata": {},
     "output_type": "display_data"
    },
    {
     "data": {
      "application/vnd.jupyter.widget-view+json": {
       "model_id": "9adfa66819e445af83e965325d8a23b6",
       "version_major": 2,
       "version_minor": 0
      },
      "text/plain": [
       "[collect input data: eval_policy]:   0%|          | 0/2 [00:00<?, ?it/s]"
      ]
     },
     "metadata": {},
     "output_type": "display_data"
    },
    {
     "data": {
      "application/vnd.jupyter.widget-view+json": {
       "model_id": "9f354054d129423ebe2d2c3307ddc750",
       "version_major": 2,
       "version_minor": 0
      },
      "text/plain": [
       "[calculate on-policy policy value]:   0%|          | 0/100 [00:00<?, ?it/s]"
      ]
     },
     "metadata": {},
     "output_type": "display_data"
    },
    {
     "data": {
      "application/vnd.jupyter.widget-view+json": {
       "model_id": "bd453176a1a34c42b3f1cf5b9c997a1c",
       "version_major": 2,
       "version_minor": 0
      },
      "text/plain": [
       "[calculate on-policy policy value]:   0%|          | 0/100 [00:00<?, ?it/s]"
      ]
     },
     "metadata": {},
     "output_type": "display_data"
    }
   ],
   "source": [
    "# takes time\n",
    "input_dict = prep.obtain_whole_inputs(\n",
    "    logged_dataset=test_logged_dataset,\n",
    "    evaluation_policies=evaluation_policies,\n",
    "    require_value_prediction=True,\n",
    "    require_weight_prediction=True,\n",
    "    n_trajectories_on_policy_evaluation=100,\n",
    "    random_state=random_state,\n",
    ")"
   ]
  },
  {
   "cell_type": "code",
   "execution_count": null,
   "metadata": {},
   "outputs": [],
   "source": [
    "with open(\"logs/ope_input_dict_continuous_zoo.pkl\", \"wb\") as f:\n",
    "    pickle.dump(input_dict, f)"
   ]
  },
  {
   "cell_type": "code",
   "execution_count": null,
   "metadata": {},
   "outputs": [],
   "source": [
    "with open(\"logs/ope_input_dict_continuous_zoo.pkl\", \"rb\") as f:\n",
    "    input_dict = pickle.load(f)"
   ]
  },
  {
   "cell_type": "code",
   "execution_count": null,
   "metadata": {},
   "outputs": [],
   "source": [
    "basic_estimators = [DM(), TIS(), PDIS(), DR(), SNTIS(), SNPDIS(), SNDR()]\n",
    "state_marginal_estimators = [SMIS(), SMDR(), SMSNIS(), SMSNDR()]\n",
    "state_action_marginal_estimators = [SAMIS(), SAMDR(), SAMSNIS(), SAMSNDR()]\n",
    "drl_estimators = [DRL()]\n",
    "all_estimators = basic_estimators + state_marginal_estimators + state_action_marginal_estimators + drl_estimators"
   ]
  },
  {
   "cell_type": "code",
   "execution_count": null,
   "metadata": {},
   "outputs": [],
   "source": [
    "basic_estimators_name = [\"dm\", \"tis\", \"pdis\", \"dr\", \"sntis\", \"snpdis\", \"sndr\"]\n",
    "state_marginal_estimators_name = [\"sm_is\", \"sm_dr\", \"sm_snis\", \"sm_sndr\"]\n",
    "state_action_marginal_estimators_name = [\"sam_is\", \"sam_dr\", \"sam_snis\", \"sam_sndr\"]\n",
    "drl_estimators_name = [\"drl\"]"
   ]
  },
  {
   "cell_type": "code",
   "execution_count": null,
   "metadata": {},
   "outputs": [],
   "source": [
    "ope = OPE(\n",
    "    logged_dataset=test_logged_dataset,\n",
    "    ope_estimators=all_estimators,\n",
    "    action_scaler=MinMaxActionScaler(\n",
    "        minimum=env.action_space.low,  # minimum value that policy can take\n",
    "        maximum=env.action_space.high,  # maximum value that policy can take\n",
    "    ),\n",
    "    sigma=0.1,\n",
    ")"
   ]
  },
  {
   "cell_type": "code",
   "execution_count": null,
   "metadata": {},
   "outputs": [
    {
     "data": {
      "text/plain": [
       "{'cql':            policy_value  relative_policy_value\n",
       " on_policy  1.325953e+01           1.000000e+00\n",
       " dm         3.124717e+00           2.356582e-01\n",
       " tis        8.444623e-13           6.368722e-14\n",
       " pdis       9.176629e+00           6.920782e-01\n",
       " dr         1.180140e+01           8.900321e-01\n",
       " sntis      8.438487e-03           6.364094e-04\n",
       " snpdis     1.795548e+01           1.354157e+00\n",
       " sndr       2.023309e+01           1.525929e+00\n",
       " sm_is      0.000000e+00           0.000000e+00\n",
       " sm_dr      3.124717e+00           2.356582e-01\n",
       " sm_snis    0.000000e+00           0.000000e+00\n",
       " sm_sndr    3.124717e+00           2.356582e-01\n",
       " sam_is     1.391036e-03           1.049084e-04\n",
       " sam_dr     3.126076e+00           2.357608e-01\n",
       " sam_snis   7.931812e+00           5.981972e-01\n",
       " sam_sndr   1.087879e+01           8.204511e-01\n",
       " drl        3.127077e+00           2.358363e-01,\n",
       " 'sac':            policy_value  relative_policy_value\n",
       " on_policy     13.849778               1.000000\n",
       " dm             3.909876               0.282306\n",
       " tis           21.615777               1.560731\n",
       " pdis          10.720657               0.774067\n",
       " dr             9.806448               0.708058\n",
       " sntis         14.754259               1.065306\n",
       " snpdis        13.964634               1.008293\n",
       " sndr          13.940724               1.006567\n",
       " sm_is          0.000000               0.000000\n",
       " sm_dr          3.909876               0.282306\n",
       " sm_snis        0.000000               0.000000\n",
       " sm_sndr        3.909876               0.282306\n",
       " sam_is         0.000383               0.000028\n",
       " sam_dr         3.910206               0.282330\n",
       " sam_snis       3.185051               0.229971\n",
       " sam_sndr       6.436976               0.464771\n",
       " drl            3.911633               0.282433}"
      ]
     },
     "execution_count": 32,
     "metadata": {},
     "output_type": "execute_result"
    }
   ],
   "source": [
    "# policy value estimation by ope\n",
    "policy_value_df_dict, policy_value_interval_df_dict = ope.summarize_off_policy_estimates(\n",
    "    input_dict, \n",
    "    random_state=random_state,\n",
    ")\n",
    "# dictionary of the estimation\n",
    "policy_value_df_dict"
   ]
  },
  {
   "cell_type": "code",
   "execution_count": null,
   "metadata": {},
   "outputs": [
    {
     "data": {
      "image/png": "iVBORw0KGgoAAAANSUhEUgAAA0IAAAIsCAYAAADf1xnqAAAAOXRFWHRTb2Z0d2FyZQBNYXRwbG90bGliIHZlcnNpb24zLjYuMiwgaHR0cHM6Ly9tYXRwbG90bGliLm9yZy8o6BhiAAAACXBIWXMAAAsTAAALEwEAmpwYAABXA0lEQVR4nO3de1yUdcL38e/AgAMmAQ5CKMF6ylOGeeTxWEttRw8topvlvVt5wtTK3WftNsva9VTumqvmEXWzUtNa73R162E30yy1uivzUGqliJqIKIowcprnD1/NKxKGS5xrZmA+77/mumbmmu/wY3749TqMxel0OgUAAAAAASTI1wEAAAAAwNsoQgAAAAACDkUIAAAAQMChCAEAAAAIOBQhAAAAAAGHIgQAAAAg4FCEAAABY+rUqbJYLL6OAQDwAxQhAAAAAAGHIgQAAAAg4FCEAAB1wpdffqlBgwapcePGCgsL00033aQZM2ZIksrLy/XMM8/ohhtuUHh4uPr166d9+/bJYrFo6tSpvg0OAPBLVl8HAACgJrt371a/fv3UsmVLzZkzR82aNdOhQ4e0Z88eSZfP/Zk+fbqeeuop3Xnnnfr000/Vv39/H6cGAPgzihAAwO/9/ve/V+PGjbVz506Fh4dLkm6//XZJ0tmzZzVnzhyNHDlSs2fPliTdeeedCg4O1qRJk3yWGQDg3zg0DgDg14qKirRjxw4NGzbMVYJ+6quvvtLFixeVnp5eaf3QoUO9FREAUAdRhAAAfu3s2bOqqKhQs2bNqrz/5MmTkqTY2NhK63++DADAT1GEAAB+LSoqSkFBQTp+/HiV999www2SpFOnTlVa//NlAAB+iiIEAPBr4eHh6tWrl1577TUVFxdfcX/Hjh3VsGFDvfnmm5XWr1mzxlsRAQB1EBdLAAD4vdmzZ6tv375KSUnRxIkT1axZM3333Xf64osvNG/ePD355JOaNm2aGjVqpDvvvFOffPKJMjMzfR0bAODHKEIAAL/XtWtX7dixQ88++6zGjRunS5cuKTExUb/73e8kXb58ttPp1LJlyzR//nx1795dGzduVPv27X2cHADgryxOp9Pp6xAAAJjBYrHoueee40tVAQBX4BwhAAAAAAGHIgQAAAAg4HCOEACg3uLobwBAddgjBAAAACDgUIQAAAAABByKEAAAAICAU6fPETpx4oSvI9Q5drtdeXl5vo6BajA+/o3x8X+MkX9jfPwfY+TfGJ/aiY+Pr3I9e4QAAAAABByKEAAAAICAQxECAAAAEHAoQgAAAAACDkUIAAAAQMChCAEAAAAIOBQhAAAAAAGHIgQAAAAg4FCEAAAAAD+XlpamO+64w9cx6hWKEAAAAICAQxECAAAAEHAoQgAAAAACjrWmBxQUFOjLL7/UkSNHVFRUpPDwcCUlJaljx46KjIz0QkQAAAAA8Kxqi1BOTo7Wrl2rffv2qXnz5mratKkiIyNVXFysbdu2aeXKlWrfvr2GDBmiZs2aeTMzAAAAAFyTaovQK6+8ov79+2v8+PEKCQm54v7S0lJ9+umnWrhwoaZNm2ZqSAAAAADwpGqL0PTp090+MSQkRCkpKUpJSfF4KAAAAAAwExdLAAAAABBw3F4s4dlnn5XFYnG7geeff96jgQAAAADAbG6L0O233+6tHAAAAADgNW6LUL9+/bwUAwAAAL6UlpamkJAQrV692tdRAK9we47QZ599piVLllR535IlS/T555+bEgoAAAAAzOS2CG3atEm9e/eu8r4+ffronXfeMSUUAAAAAJjJbRHKyclR27Ztq7zvpptuUk5OjimhAAAAAMBMbotQSUmJiouLq7zP4XCopKTElFAAAAAAYCa3RSgpKUk7d+6s8r5du3YpKSnJjEwAAAAAYCq3V40bNGiQ5syZo4sXL6p79+6KiorS2bNntWvXLr311lt64oknDL1IaWmpli1bpq+++kqFhYWKjY3Vgw8+qE6dOik3N1ePP/64GjRo4Hr8gAEDlJaWdk1vDAAAAACq47YIJScna8yYMXr11Ve1atUq13q73a5Ro0bplltuMfQi5eXlaty4saZOnSq73a7PP/9cc+bM0ezZs12PWblypYKDg2v5NgAAAADAOLdFSJJ69OihHj166MSJE7pw4YIaNWqk+Pj4q3oRm82m9PR013Lnzp3VpEkTfffdd2revPnVpwYAAACAa1BjEfrR1ZYfd86dO6eTJ08qISHBtS4jI0MWi0UdO3bUQw89pIiIiCuel5WVpaysLEnSzJkzZbfbPZYpUFitVn5ufozx8W+Mj/9jjPwb4+PfQkJCZLFYGCM/xfh4nuEi5CllZWWaN2+e+vbtq6ZNm8rhcGjGjBlKSkrShQsXlJmZqXnz5mny5MlXPDc1NVWpqamu5by8PG9Grxfsdjs/Nz/G+Pg3xsf/MUb+jfHxb6WlpQoJCWGM/BTjU3vV7dBxe9U4T6uoqND8+fNltVr1yCOPSLp82FyLFi0UHBysyMhIPfroo/ryyy+rvWw3AAAAAFwrrxUhp9OpRYsWqaCgQBMnTpTV6n5nlNPp9FIyAAAAAIHmqg6NKy8v1/vvv6+jR48qNjZWqampstlshp67dOlSHT9+XFOmTFFoaKhr/aFDh9SwYUPFxcXp4sWLWrFihdq3b6/w8PCreycAAAAAYNBVFaGVK1eqtLRULVu21P79+zVnzhw9/fTTNT7v9OnTysrKUkhIiEaMGOFaP3LkSFksFq1evVrnz59XWFiYOnbsqAkTJlz9OwEAAAAAg9wWoX/+85+6++67FRR0+Qi67OxsPf/885Kkfv366bHHHjP0IjExMXrzzTervb9Xr15G8wIAAADANXNbhEpKSvTss89q+PDhat26tdq0aaPp06erefPm+vrrr5WcnOylmAAAAADgOW6L0KBBg9SzZ0+tWLFCEREReuihh3T48GFlZ2frV7/6lbp37+6tnAAAAADgMTWeI9SkSRP98Y9/1O7du/WnP/1Jd955pwYMGOCNbAAAAABgCreXz3Y4HNq0aZMyMzN17tw5Pfvss/rhhx/07LPP6siRI16KCAAAAACe5XaP0Jw5cxQWFqb27dtr3759Onr0qEaMGKHs7GwtX75cN954o+uLUQEAAACgrnBbhA4ePKjMzEwFBQXptttuc10q+8Ybb9TUqVP1/vvveyUkAAAAAHiS2yJ0yy23aP78+WrXrp327t2rTp06Vbr/tttuMzUcAAAAAJjBbREaP368du3apdzcXPXp00e33nqrt3IBAAAAgGncFqGgoCClpKR4KwsAAAAAeIXbIrR//361a9dOklRRUaF33nlHu3btktPpVNeuXTVo0CAFBbm98BwAAAAA+B23LWbWrFmu2//4xz+0bds23X///erfv78++ugjvfXWW6YHBAAAAABPc7tHyOl0um5v375dEydOVEJCgiQpMTFRM2fO1ODBg81NCAAAAAAe5naPkMVicd0uLCx0lSBJatq0qQoKCsxLBgAAAAAmcbtH6NKlS3ruueckSSUlJTp9+rRiYmIkSQUFBWrQoIH5CQEAAADAw9wWodGjR7tu33bbbZUOlfv+++/Vp08f85IBAAAAgEncFqF+/fpVe19ycrKSk5M9HAcAAAAAzOe2CEmXL5u9f/9+HTt2TJcuXVLjxo3VokULxcfHeyMfAAAAAHic2yKUk5OjF198Ufn5+XI6nSovL1ezZs2Um5urrl27atSoUQoNDfVWVgAAAADwCLdXjVu8eLFuv/12rVq1SqtWrVJaWpo6dOigRYsWqaysTK+++qq3cgIAAACAx7gtQtnZ2erfv78sFouCgoI0cOBAbd++XeHh4Xr00Uf18ccfeysnAAAAAHiM2yJkt9t1+PBh1/LBgwcVGRkpSbruuutUVlZmajgAAAAAMIPbc4R+85vfaNq0aWrbtq0kaf/+/Ro7dqwk6ciRI0pMTDQ/IQAAAAB4mNsi1KVLF82aNUtffPGFJGn48OGuq8U1b95cL7zwgukBAQAAAMDTarx8dlxcnO666y5vZAEAAAAAr3B7jhAAAAAA1EcUIQAAAAABhyIEAAAAIODUeI6QJ5SWlmrZsmX66quvVFhYqNjYWD344IPq1KmTJOmrr75SZmam8vLy1KpVK2VkZCgmJsYb0QAAAAAEoKvaI5SZmVlpedmyZYaeV15ersaNG2vq1KlauXKlhg4dqjlz5ig3N1fnz5/X7NmzNWTIEC1fvlzNmzfXyy+/fDWxAAAAAOCqXFUR+vDDDystb9++3dDzbDab0tPT1aRJEwUFBalz585q0qSJvvvuO+3evVsJCQlKSUlRaGioBg8erCNHjuj48eNXEw0AAAAADLumQ+OcTmetnnfu3DmdPHlSCQkJeu+99yp9MavNZlNcXJyOHTumpk2bXks8AAAAoEbxX3zl6wg1Ci0slFQ3sp5IvtnXEQypsQh98MEHki6XnrKyMtdy3759a/WCZWVlmjdvnvr27aumTZvK4XAoIiKi0mPCw8PlcDiueG5WVpaysrIkSTNnzpTdbq9VhkBmtVr5ufkxxse/MT7+jzHyb4yPfwsJCZHFYmGMcM3qyu9QjUVo3759rtsVFRWu5doUoYqKCs2fP19Wq1WPPPKIpMt7gIqLiys9rqioSDab7Yrnp6amKjU11bWcl5d31RkCnd1u5+fmxxgf/8b4+D/GyL8xPv6ttLRUISEhATlG8b4OUM/42+9QfHzVI1xjEcrIyHDd/uSTTyotWywWwwGcTqcWLVqkgoICPf3007JaL790QkKCay+TJDkcDp06dUoJCQmGtw0AAAAAV8Nr3yO0dOlSHT9+XH/84x8VGhrqWt+tWzdlZ2dr586dKikp0fr165WYmMj5QQAAAABMc1UXS/j58X5Gj/87ffq0srKyFBISohEjRrjWjxw5Ur1799bEiRO1fPlyzZs3T61atdKECROuJhYAAAAAXJWrKkIvvfRSpeW//OUvhp4XExOjN998s9r7O3bsyHcHAQAAAPAarx0aBwAAAAD+otoiNHv2bB0+fNjtkw8fPqzZs2d7PBQAAAAAmKnaQ+NSU1OVmZmpoqIitWvXTvHx8QoLC1NxcbFOnjypffv2qWHDhho6dKg38wIAAADANau2CCUnJys5OVnffvutPv/8cx06dEhFRUVq2LChEhMT9cQTT+gXv/iFN7MCAAAAgEfUeLGEFi1aqEWLFt7IAgAAAABewcUSAAAAAAQcihAAAACAgEMRAgAAABBwKEIAAAAAAk6NF0v40Z49e7Rjxw4VFBRo0qRJ+vbbb1VcXKwOHTqYmQ8AAAAAPM5QEdqyZYs2b96sX/7yl9q5c6ckKTQ0VCtWrNCf//xnUwMCAADUdWv3PezrCDXKvXhAUt3IOqT9Kl9HQD1g6NC4zZs3a8qUKRo4cKCCgi4/pWnTpjpx4oSp4QAAAADADIaKUHFxsex2e6V1ZWVlsloNH1kHAAAAAH7DUBFq27atNmzYUGndli1b1L59ezMyAQAAAICpDBWhRx55RLt379bYsWPlcDg0YcIEffzxx/qv//ovs/MBAAAAgMcZOrYtKipKM2bM0OHDh5WXl6fGjRurZcuWrvOFAAAAAKAuMXySj8ViUatWrdSqVSsz8wAAAACA6QwVoTFjxlR738KFCz0WBgAAAAC8wVARGjduXKXls2fPavPmzerZs6cpoQAAAADATIaKULt27a5Y1759e02bNk333HOPx0MBAAAAgJlqfbUDq9Wq3NxcT2YBAAAAAK8wtEdo7dq1lZYvXbqkzz//XJ06dTIlFAAAAACYyVAROnPmTKXlBg0a6L777lOfPn1MCQUAAAAAZjJUhDIyMszOAQAAAABeU20R2rt3r6ENdOjQwWNhAAAAAMAbqi1CRr4fyGKxaP78+R4NBAAAAABmq7YILViwwJs5AAAAAMBran35bAAAAACoqwxdLKGoqEjr1q3T/v37deHCBTmdTtd9Rg6hk6R//etf2rp1q7Kzs9WzZ0+NHTtWkpSbm6vHH39cDRo0cD12wIABSktLu5r3AQAAAACGGSpCy5YtU35+vtLS0jRv3jyNGzdO77zzjrp37274haKiovTAAw/oyy+/VElJyRX3r1y5UsHBwcaTAwAAAEAtGTo0bs+ePZo4caK6du2qoKAgde3aVU8++aS2b99u+IW6d++ubt26qVGjRrUOCwAAAACeYGiPkNPpVHh4uCTJZrOpqKhIkZGR+uGHHzwWJCMjQxaLRR07dtRDDz2kiIgIj20bAAAAAH7KUBFKTEzU/v37dfPNN6tNmzZatmyZbDabbrjhhmsOEBERoRkzZigpKUkXLlxQZmam5s2bp8mTJ1/x2KysLGVlZUmSZs6cKbvdfs2vH2isVis/Nz/G+Pg3xsf/MUb+jfGBp/B75N/qyvi4LUIXL15Uw4YNNWrUKNcFEn73u99p9erVunjxoh5//PFrDmCz2dSiRQtJUmRkpB599FGNHDlSxcXFCgsLq/TY1NRUpaamupbz8vKu+fUDjd1u5+fmxxgf/8b4+D/GyL8xPvAUT/8exXt0a/C3z3l8fNUj7LYIjRw5Up07d1bfvn3VqVMnSdL111+v0aNHez7hz/z0ynQAAAAA4Elui9C0adO0fft2LVmyRBUVFerZs6f69eunpKSkq36h8vJylZeXq6KiQhUVFSopKVFwcLC+++47NWzYUHFxcbp48aJWrFih9u3bu85JAgAAAABPc1uEkpKSlJSUpGHDhmnPnj3atm2bpkyZotjYWPXt21e9e/dWZGSkoRd66623tH79etfy9u3blZaWpvj4eK1evVrnz59XWFiYOnbsqAkTJlzTmwIAAAAAdwxdLCEoKEjJyclKTk6Ww+HQrl279Oabb2r16tV64403DL1Qenq60tPTq7yvV69exhMDAAAAwDUyVIR+lJ+fr+3bt2vbtm0qLCykwAAAAACok2osQiUlJdq5c6c++OADHThwQG3bttWAAQPUvXt3NWjQwBsZAQAAAMCj3Bah+fPn65NPPlF0dLR69+6tMWPG1JnrggMAAktaWppCQkK0evVqX0cBANQBbotQgwYNNHnyZLVu3dpbea7K7pwLvo5Q50Sct+j8eX5u/orx8W+Mj387f6lM1jL+NvizQP4M5RS08nWEGl0qOyCpbmT19Oc8+oLFo9szQ0HZ5Yzb6kDWfD+bhwdW80VRbovQiBEjzMgCAAAAAD4V5OsAAAAAAOBtFqfT6fR1iNran/GwryPUOcHWYJWXlfs6BqrB+Pg3xse/fX/ogCyyKKlVG19HQTUC+TNUcOmYryPUKPfIGUlSk6TGPk5Ss+sbJHh0e1aHw6PbM8PhI99KklomtfBxkpqV2Wy+jlBJu1dWVbmePUIAAAAAAo6h7xF66aWX1LdvX916662yWq/qq4dMdfC3z/g6Qp0TERGh8+fP+zoGqsH4+DfGx789M+ZhWYOtmsrfBr8VyJ+h7dlzfB2hRm8+944kKX1MTx8nqVnvG5/06Paivz/q0e2ZYfLzf5AkzR3l/+fw5/8i0dcRKmlXzXpDe4Tatm2rt956SyNHjtTSpUv1zTffeDAaAAAAAHiXod079913n+677z4dO3ZM27dv19y5c2W1WtWnTx/16tVLcXFxZucEAAAAAI+5quPcEhIS9OCDD6pTp05avny51q1bp40bN6ply5Z6+OGHlZSUZFJMAAAAAPAcw0XoxIkT2rZtm3bs2CGr1arevXvrj3/8oyIiIvTee+/ppZde0oIFC8zMCgAAAAAeYagITZo0SadPn1ZKSorGjx+vVq0qf+Pwfffdpy1btpgS0J1uzRp5/TXrOru9sfLy6uwV0+s9xse/MT7+LaKBVSEhIfxt8GOB/Bn6vuCQryPUqIG1WJLU7Hr/z+rpz3l8Hfi9vN56OWOfRv6f9UQdmYcNFaGBAweqS5cubq8Yx94gAAAAAHWFoavGhYWFKTc3t9K6EydOaM+ePaaEAgAAAAAzGSpCmZmZCgsLq7TOZrMpMzPTlFAAAAAAYCZDRaigoEBRUVGV1kVFRencuXNmZAIAAAAAUxkqQrGxsdq7d2+ldfv27VOTJk1MCQUA/iYtLU133HGHr2MAAAAPMXSxhMGDB2v27Nm6/fbbFRsbq1OnTun9999XRkaG2fkAAH7gb3/7m68j1CgnJ0dS3cg6fvx4X0cAgIBnaI9Q165d9cwzz8jhcOh///d/5XA4NHnyZHXt2tXsfAAAAADgcYa/ULVly5Zq2bKlmVkAAAAAwCuqLUJvv/22HnjgAUnS2rVrq93AkCFDPJ8KAAAAAExUbRE6c+ZMlbcBAAAAoK6rtgiNGDHCdZuLIgAAAACoT6otQqdOnTK0gdjYWI+FAQAAAABvqLYIGb20p7vzhwAAAADAH1VbhCg4AAAAAOorw5fPlqS8vDzl5+crOjpadrv9ql7oX//6l7Zu3ars7Gz17NlTY8eOdd331VdfKTMzU3l5eWrVqpUyMjIUExNzVdsHAAAAAKMMFaGzZ8/q5Zdf1sGDB9WoUSNduHBBrVu31oQJExQdHW3ohaKiovTAAw/oyy+/VElJiWv9+fPnNXv2bI0ePVqdO3fW2rVr9fLLL2vatGm1e0cAAAAAUIMgIw9aunSpEhMTtWLFCi1ZskQrVqxQUlKSli5daviFunfvrm7duqlRo0aV1u/evVsJCQlKSUlRaGioBg8erCNHjuj48eNX904AAAAAwCBDe4S++eYbPfXUU7JaLz/cZrPpoYce0ujRo685wLFjx5SYmOhattlsiouL07Fjx9S0adNKj83KylJWVpYkaebMmVd9eB4kq9XKz82PMT7+KyQkRBaLhfGBRwTq7xFzHDyF3yP/VlfGx1ARatiwoXJycpSUlORad+LECYWHh19zAIfDoYiIiErrwsPD5XA4rnhsamqqUlNTXct5eXnX/PqBxm6383PzY4yP/yotLVVISAjjA48I1N8j5jh4iqd/j+I9ujX42+c8Pr7qETZUhPr3768//elPuv322xUTE6PTp09r69atGjJkyDUHs9lsKi4urrSuqKhINpvtmrcNAAAAAFUxVIRSU1MVFxenDz/8UNnZ2YqKitL48eN18803X3OAhIQEffDBB65lh8OhU6dOKSEh4Zq3DQAAAABVcVuEnE6n/v3vfys7O1vNmze/pnOCysvLVV5eroqKClVUVKikpETBwcHq1q2bVq1apZ07d+rWW2/V+vXrlZiYeMX5QQAAAADgKW6L0KpVq/Thhx+qTZs2euONN5Sbm6v09PRavdBbb72l9evXu5a3b9+utLQ0paena+LEiVq+fLnmzZunVq1aacKECbV6DQAAAAAwwm0R+vjjjzV16lTFx8crJydHL774Yq2LUHp6erXP7dixo15++eVabRcAAACo77bOfMnXEeodt98jVFRU5LrKQrNmzVRYWOiVUAAAAABgphrPEcrNzZXT6ZQkVVRUVFqWpNjYWHMTAggIG9ee83UEt/JyyySV+X1OSbp/SKSvIwAA4PfcFqFLly5p3Lhxldb9fHnt2rWeTwUAAAAAJnJbhCg5AAAAAOojt+cIAQAAAEB9RBECAAAAEHAoQgAAAAACDkUIAAAAQMBxe7EEAADqigcffNDXEQAAdUi1RWjMmDGGNrBw4UKPhQEAAAAAb6i2CP30+4IOHz6sDz74QHfffbdiYmJ0+vRpvfvuu+rTp49XQgIAAACAJ1VbhNq1a+e6nZmZqcmTJys6Otq1rlOnTpo+fbruv/9+cxMCAAAAgIcZulhCfn6+bDZbpXU2m035+fmmhAIAAAAAMxm6WEKXLl00a9Ys/frXv1Z0dLTOnDmjDRs2qHPnzmbnAwAAAACPM1SERowYoXXr1mnp0qXKz89XdHS0evToocGDB5udDwAAAAA8zlARCg0N1bBhwzRs2DCz8wAAAACA6Qx/j9CePXu0Y8cOFRQUaNKkSfr2229VXFysDh06mJkPAAAAADzO0MUStmzZoqVLl+qGG27QgQMHJF3eS7RmzRpTwwEAAACAGQwVoc2bN2vKlCkaOHCggoIuP6Vp06Y6ceKEqeEAAAAAwAyGilBxcbHsdnuldWVlZbJaDR9ZBwAAAAB+w1ARatu2rTZs2FBp3ZYtW9S+fXszMgEAAACAqQzt0nnkkUc0a9Ys/fvf/5bD4dCECRMUFhamSZMmmZ0PAAAAXjB29q2+jgB4laEiFBUVpRkzZujbb7/V6dOn1bhxY7Vs2dJ1vhAAAAAA1CWGmsyLL74oi8Wili1bKiUlRa1bt1ZQUJBmz55tdj4AAAAA8DhDRWjfvn1XtR4AAAAA/JnbQ+PWrl0r6fIV4n68/aNTp04pJibGvGQAAAAAYBK3RejMmTOSpIqKCtftH9ntdqWnp5uXDAAAAABM4rYIZWRkSJJat26t1NRUU4NMnTpVhw4dcl2AITo6WnPnzjX1NQEAAAAEJkNXjfuxBBUXF+vChQtyOp2u+2JjYz0W5pFHHtEvf/lLj20PAAAAAKpiqAjl5OTob3/7m44ePXrFfT8/dwgAAAAA/J2hq8YtW7ZM7du31/LlyxUeHq4VK1bojjvu0NixYz0a5o033tCjjz6qKVOmcEU6AAAAAKYxtEfo6NGjeuaZZ2S1WuV0OhUeHq6HHnpIEydOVJ8+fTwSZNiwYWrWrJmsVqt27NihWbNm6cUXX1RcXJzrMVlZWcrKypIkzZw5U3a73SOvHUisVis/Nz8W2ONzztcB6o3A/R2qOwJ1jAJ7joMn8Xvk3+rK+BgqQiEhISovL5fValWjRo2Ul5enhg0bqrCw0GNBWrVq5brdr18/7dixQ59//rnuvvtu1/rU1NRKF23Iy8vz2OsHCrvdzs/NjzE+8AR+h/xfoI4Rcxw8xdO/R/Ee3Rr87XMeH1/1CBsqQm3atNHHH3+sfv36qUePHpo+fbpCQkLUvn17j4b8KYvFUumiDADgSxPHrvR1BAAA4EGGitBTTz3luv2b3/xGCQkJcjgcHjss7uLFizp06JDatWun4OBgffTRRzpw4IB++9vfemT7AAAAAPBThorQTwUFBXmsAP2ovLxca9eu1fHjxxUUFKSmTZvqD3/4Q7W7sQAAAADgWhgqQkVFRdq8ebOOHDkih8NR6b5nnnnmmkNERERoxowZ17wdAAAAADDCUBH661//qoqKCnXr1k2hoaFmZwIAAAAAUxkqQocOHVJmZqas1qs+kg4AAAAA/I6hL1Rt06aNjh8/bnYWAAAAAPAKQ7t4MjIyNGPGDLVs2VKRkZGV7ktLSzMjFwAAAACYxlARWr16tc6cOaOYmBgVFxe71lssFtOCAQAAAIBZDBWhjz76SHPnzlVUVJTZeQAAAADAdIbOEYqNjVVwcLDZWQAAAADAKwztEerdu7defPFF3XXXXVecI9ShQwczcgEAAACAaQwVoXfffVfS5XOFfspisWj+/PmeT1UHlY/o7+sIhpzydQADgpe+4+sIAAAAqOcMFaEFCxaYnQMAAAAAvMbQOUIAAAAAUJ9Uu0foySef1Jw5cyRJY8aMqXYDCxcu9HwqAAAAADBRtUVo1KhRrtvjxo3zShgAAAAA8IZqi1CbNm1ctwsKCpSSknLFY3bu3GlOKgAAAAAwkaFzhBYtWlTl+sWLF3s0DAAAAAB4g9urxp06dfliyxUVFcrNzZXT6ax0X2hoqLnpAAAAAMAEbovQ+PHjXbd/fp5QZGSkBg8ebE4qAAAAADCR2yK0du1aSdJzzz2n559/3iuBAAAAAMBshs4R+nkJOnXqlHJzc00JBAAAAABmM1SEXn75ZX3zzTeSpPfff19PPfWUJk6cqP/85z+mhgMAAAAAMxgqQnv37lWLFi0kSZs2bdKUKVM0ffp0bdiwwcxsAAAAAGAKt+cI/aisrExWq1X5+fkqLCx0fcdQQUGBqeEAAAAAwAyGilBSUpL+8Y9/6PTp07r11lslSfn5+QoLCzM1HAAAAACYwdChcaNHj1Z2drZKSko0dOhQSdLBgwfVq1cvU8MBAAAAgBkM7RGKi4vThAkTKq3r0aOHevToYUooAAAAADCT2z1Cy5cvr7T886vEzZ492/OJAAAAAMBkbovQBx98UGl51apVlZa/+uorzycCAAAAAJO5LUJOp9NbOQAAAADAa9yeI2SxWLyVQ4WFhVq4cKH27NmjRo0a6cEHH+RiDAAAAABM4bYIlZeXa+/eva7lioqKK5Y9ZdmyZbJarVq6dKmOHDmiGTNmKDExUQkJCR57DQAAAACQaihC119/vRYuXOhavu666yotR0REeCSEw+HQrl279Je//EU2m01t2rRRly5dtG3bNg0bNswjrwEAAAAAP7I4/eBEoO+//15TpkzRa6+95lr3zjvvaP/+/Zo0aZJrXVZWlrKysiRJM2fOVElJidez1nVWq1VlZWW+joFqMD7+jfHxf4yRf2N8/B9j5N8Yn9oJDQ2tcr2h7xEym8PhUFhYWKV14eHhcjgcldalpqYqNTXVtZyXl+eVfPWJ3W7n5+bHGB//xvj4P8bIvzE+/o8x8m+MT+3Ex8dXud7tVeO8xWazqbi4uNK64uJi2Ww2HyUCAAAAUJ/5RRG64YYbVF5erpMnT7rWHT16lAslAAAAADCFXxQhm82m7t27a+3atXI4HPr666/1ySefqE+fPr6OBgAAAKAe8osiJEmPPfaYSkpKNGLECM2dO1cjRoxgjxAAAAAAU/jFxRKky5fm/r//9//6OgYAAACAAOA3e4QAAAAAwFsoQgAAAAACDkUIAAAAQMChCAEAAAAIOBan0+n0dQgAAAAA8Cb2CAWYSZMm+ToC3GB8/Bvj4/8YI//G+Pg/xsi/MT6eRRECAAAAEHAoQgAAAAACDkUowKSmpvo6AtxgfPwb4+P/GCP/xvj4P8bIvzE+nsXFEgAAAAAEHPYIAQAAAAg4FKF6bsGCBVqzZo2vY8CNvLw8Pfzww6qoqPB1FNQgPT1dP/zwgyRpyZIlWr9+vY8T4aeY7+om5sC6gznQfzH/1Q5FCPCBsWPHas+ePZIku92uVatWKSiIj2NdMnLkSKWlpfk6BlDn/HT+k5gD6yrmQNQHzDoAgHqtvLzc1xEAwGeYA6tn9XUAeNb333+vRYsW6eTJk+rUqZMsFoskad++fZo3b57uvvtubdy4UUFBQXrsscdktVr197//XefPn9f999+vBx54wMfvoP6bN2+e8vLyNGvWLAUFBSktLU2vv/66Vq9ereDgYG3dulXr16/X+fPn1ahRIw0dOlS9e/f2dex6a+zYsUpNTdW2bdt07tw5de3aVY899phCQ0P1zjvvaNOmTbJYLBoyZEil5y1YsECNGzfW0KFDdf78eb3yyiv6+uuvZbFYlJCQoKlTp/I/3Carab6766679M9//lMdO3bUuHHjfJy2ftqwYYO2bNmi4uJiRUVF6bHHHtOBAweUk5Oj0NBQ7d69W3a7XWPHjlWLFi2qnP9SUlL0+OOPMwdeo6sdC8n9/CeJOdBLajN21c1/EnPg1aAI1SNlZWV66aWXdM899+iuu+7Sp59+qrlz52rAgAGSpHPnzqm0tFSLFi3S1q1btXjxYnXs2FEzZ85UXl6eJk2apF69eqlJkyY+fif127hx4/T1119r1KhR6tixo3Jzc/X6669LkhwOh1asWKEZM2YoPj5eZ8+eVWFhoY8T138ffvihJk+eLJvNplmzZuntt99WmzZttHHjRk2ZMkVNmjTR4sWLq33+pk2bFB0drWXLlkmSDh06VOmPEjzPyHxXWFioV155RVwc1RwnTpzQu+++qxkzZig6Olq5ubmqqKjQgQMH9Nlnn2nixInKyMjQmjVrtHz5ck2bNu2K+U+ScnNzXdtkDqyd2ozFj6qa/4YOHaovvviCOdALajN2Nc1/EnOgUVT1euTgwYMqLy/XvffeK6vVqh49erj+50CSgoOD9cADD8hqtapnz566cOGC7rnnHoWFhSkhIUHNmjXTkSNHfPcGIEmyWCzKzs5WSUmJoqKilJCQ4OtI9d6vfvUr2e12XXfddRo0aJB27Nihjz76SP369dONN94om82mwYMHV/v84OBgnTt3Tnl5ebJarWrbti3/CDBZTfOdxWJRenq6QkJCXP+7Dc8KCgpSaWmpcnJyVFZWpiZNmiguLk6S1KZNG916660KCgpSnz59rupvC3Pg1buWsahq/pPEHOgltRm7muY/iTnQKPYI1SNnz55VdHR0pcnHbre7bjdq1Mi1m/rHD8X111/vuj80NFQOh8NLaVEVm82mJ554Qhs3btSiRYt00003afjw4WratKmvo9VrP/2cxMTEKD8/X2fPnlXz5s0rra9O//79tW7dOv35z3+WdPkL7wYOHGhaXtQ830VERPDH32RxcXH67W9/q3Xr1iknJ0e33HKLhg8fLunKvy2lpaUqLy9XcHCw220yB9bOtYxFVfOfJOZAL6nN2NU0/0nMgUZRhOqRqKgo5efny+l0uj4cZ86ccf3PAuqG5ORkJScnq6SkRGvWrNHixYv1wgsv+DpWvZaXl1fpdnR0tKKionTmzJkqH/NzYWFhGj58uIYPH67s7Gy98MILatGihW6++WZTcweymuY7/jfaO3r16qVevXqpqKhIS5Ys0euvv67Y2Nhr2iZzYO3Udiyqmv8kMQd60dWOnZF/7zEHGsOhcfVI69atFRQUpC1btqisrEy7du3S4cOHfR0LVYiMjKx0XPyPzp07p08++UQOh0NWq1U2m43JzAveffddnTlzRoWFhXr77beVkpKilJQUbd26VTk5Obp06ZLWrVtX7fM/++wz/fDDD3I6nQoPD1dQUBDjZjLmO987ceKE9u7dq9LSUoWGhio0NNTQ731185/EHFhbtR0Lqer5TxJzoJfUZuyY/zyHPUL1iNVq1e9//3stXrxYa9asUadOndStWzdfx0IVBg4cqOXLl+u1116rdKU+p9OpTZs2af78+bJYLEpKStKIESN8mDQw9OrVS3/+85919uxZdenSRb/+9a/VoEED3XvvvXr++ecVFBSkIUOG6MMPP6zy+SdPntTy5ct1/vx5NWzYUHfeeac6dOjg5XcRWJjvfK+0tFSvv/66jh8/ruDgYN10000aOXKksrKy3D7v5/Nfjx49XPcxB9ZObcdCqnr+k6ROnToxB3pBbcaO+c9zLE4uJQEggI0dO7bSFawAIFAw/yHQcWgcAAAAgIBDEQIAAAAQcDg0DgAAAEDAYY8QAAAAgIBDEQIAAAAQcChCAAAAAAIORQgAAABAwKEIAQAAAAg4FCEAAAAAAYciBAAAACDgUIQAAAAABByKEAAAAICAQxECAAAAEHAoQgAAv3Xw4EENGjRITZo0kc1m04033qjBgwerrKxMDodDTz75pDp06KDrrrtOcXFxuv/++/X1119fsZ3vv/9eDz/8sOLi4tSgQQM1b95cEyZM8ME7AgD4C6uvAwAAUJ17771XUVFRWrhwoex2u44fP67NmzeroqJCly5d0oULF/TMM8/ohhtuUH5+vl555RWlpKTowIEDiouLk3S5BHXr1k3h4eF64YUX1KpVK2VnZ+u9997z8bsDAPiSxel0On0dAgCAn8vLy1NMTIz+53/+R/3796/x8eXl5bp06ZJiY2P1wgsv6Mknn5QkDR8+XG+//bYOHjyo+Ph4s2MDAOoIDo0DAPilxo0bq3nz5po0aZKWLl2qQ4cOXfGYN998U927d1dkZKSsVqsaNmyowsJCffPNN67HvPfee7rvvvsoQQCASihCAAC/ZLFY9P/+3/9Tly5d9PTTT6t169Zq3ry5Fi5cKEnauHGjhgwZorZt2+qNN97Qrl279MknnygmJkYOh8O1nTNnzqhZs2a+ehsAAD/FOUIAAL/VvHlzvfrqq3I6nfryyy81f/58ZWRkKCkpSWvWrFHLli21cuVK1+NLS0uVn59faRs/nlsEAMBPsUcIAOD3LBaLkpOT9de//lWStHfvXhUVFclqrfz/eatWrVJ5eXmldXfeeac2bdqkkydPei0vAMD/sUcIAOCX9uzZowkTJmjIkCFq2bKlysvLtXLlSlmtVt1+++2KiIjQhg0b9OSTT+q+++7Tp59+qnnz5ikyMrLSdp5//nlt3rxZ/+f//B/993//t1q2bKnjx4/rX//6l1577TXfvDkAgM9RhAAAfikuLk433nij/vrXvyonJ0c2m00333yzNm3apM6dO6tTp046duyYli9frsWLF6tr167auHGjBg0aVGk7SUlJ2rlzp5555hk9/fTTKiwsVNOmTTVgwAAfvTMAgD/g8tkAAAAAAg7nCAEAAAAIOBQhAAAAAAGHIgQAAAAg4FCEAAAAAAQcihAAAACAgEMRAgAAABBw6vT3CJ04ccLXEeocu92uvLw8X8dANRgf/8b4+D/GyL8xPv6PMfJvjE/txMfHV7mePUIAAAAAAg5FCAAAAEDAoQgBAAAACDgUIQAAAAABhyIEAAAAIOBQhAAAAAAEHIoQAAAAgIBDEQIAAAAQcChCAAAAAAIORQjwE2lpabrjjjt8HQMAACAgUIQAAAAABBxrTQ8oKCjQl19+qSNHjqioqEjh4eFKSkpSx44dFRkZ6YWIAAAAAOBZ1RahnJwcrV27Vvv27VPz5s3VtGlTRUZGqri4WNu2bdPKlSvVvn17DRkyRM2aNfNmZgAAAAC4JtUWoVdeeUX9+/fX+PHjFRIScsX9paWl+vTTT7Vw4UJNmzbN1JAAAAAA4EnVFqHp06e7fWJISIhSUlKUkpLi8VAAAAAAYCYulgAAAAAg4Li9WMKzzz4ri8XidgPPP/+8RwMBAAAAgNncFqHbb7/dWzkAAAAAwGvcFqF+/fp5KQYAAAAAeI/bc4Q+++wzLVmypMr7lixZos8//9yUUAAAAABgJrdFaNOmTerdu3eV9/Xp00fvvPOOKaEAAAAAwExui1BOTo7atm1b5X033XSTcnJyTAkFAAAAAGZyW4RKSkpUXFxc5X0Oh0MlJSWmhAIAAAAAM7ktQklJSdq5c2eV9+3atUtJSUlmZAIAAAAAU7m9atygQYM0Z84cXbx4Ud27d1dUVJTOnj2rXbt26a233tITTzzhpZjAtRnw+te+jlCjr08VSaobWf9nWBtfRwAAALgmbotQcnKyxowZo1dffVWrVq1yrbfb7Ro1apRuueUW0wMCAAAAgKe5LUKS1KNHD/Xo0UMnTpzQhQsX1KhRI8XHx3sjGwAAAACYosYi9CPKDwAAAID6wu3FEgAAAACgPqIIAQAAAAg4FCEAAAAAAcfwOUKSVF5ervfff19Hjx5VbGysUlNTZbPZzMoGAAAAAKa4qj1CK1eu1OHDh5WYmKjvvvtOc+bMMSsXAAAAAJjGbRH65z//qYqKCtdydna2Ro8erdTUVGVkZOibb74xPSAAAAAAeJrbQ+NKSkr07LPPavjw4WrdurXatGmj6dOnq3nz5vr666+VnJzspZgAAAAA4Dlui9CgQYPUs2dPrVixQhEREXrooYd0+PBhZWdn61e/+pW6d+9u6EVKS0u1bNkyffXVVyosLFRsbKwefPBBderUSZL01VdfKTMzU3l5eWrVqpUyMjIUExNz7e8OAAAAAKpQ4zlCTZo00R//+Ed17txZf/rTn3TmzBkNGDBAKSkpCgoydopReXm5GjdurKlTp2rlypUaOnSo5syZo9zcXJ0/f16zZ8/WkCFDtHz5cjVv3lwvv/zytb4vAAAAAKiW2ybjcDi0adMmZWZm6ty5c3r22Wf1ww8/6Nlnn9WRI0cMv4jNZlN6erqaNGmioKAgde7cWU2aNNF3332n3bt3KyEhQSkpKQoNDdXgwYN15MgRHT9+/FrfGwAAAABUye2hcXPmzFFYWJjat2+vffv26ejRoxoxYoSys7O1fPly3XjjjXrkkUeu+kXPnTunkydPKiEhQe+9954SExNd99lsNsXFxenYsWNq2rTp1b8jAAAAAKiB2yJ08OBBZWZmKigoSLfddpuefvppSdKNN96oqVOn6v3337/qFywrK9O8efPUt29fNW3aVA6HQxEREZUeEx4eLofDccVzs7KylJWVJUmaOXOm7Hb7Vb9+oLNarfzccM0C9XeIz4//Y4z8G+Pj/xgj/8b4eJbbInTLLbdo/vz5ateunfbu3eu6uMGPbrvttqt6sYqKCs2fP19Wq9W1J8lms6m4uLjS44qKiqr8otbU1FSlpqa6lvPy8q7q9XH5H7D83PxTm9F/9XUEwwL1d4jPj/9jjPwb4+P/GCP/xvjUTnx8fJXr3Z4jNH78eHXt2lUXL15Unz599OCDD9Y6gNPp1KJFi1RQUKCJEyfKar3cwRISEnT06FHX4xwOh06dOqWEhIRavxYAAAAAuON2j1BQUJBSUlI88kJLly7V8ePHNWXKFIWGhrrWd+vWTatWrdLOnTt16623av369UpMTOT8IAAAAACmcVuE9u/fr3bt2km6fFjbO++8o127dsnpdKpr164aNGiQoUtonz59WllZWQoJCdGIESNc60eOHKnevXtr4sSJWr58uebNm6dWrVppwoQJ1/i2AAAAAKB6bovQrFmz9Pe//12S9I9//EM7duxQWlqaJOmtt95SRUWFBg8eXOOLxMTE6M0336z2/o4dO/LdQQAAAAC8xm0Rcjqdrtvbt2/XxIkTXefuJCYmaubMmYaKEAAAAAD4E7fHtVksFtftwsLCShcwaNq0qQoKCsxLBgAAAAAmcbtH6NKlS3ruueckSSUlJTp9+rRiYmIkSQUFBWrQoIH5CQEAAADAw9wWodGjR7tu33bbbZUOlfv+++/Vp08f85IBAAAAgEncFqF+/fpVe19ycrKSk5M9HAcAAAAAzOe2CEmXL5u9f/9+HTt2TJcuXVLjxo3VokWLar+hFQAAAAD8ndsilJOToxdffFH5+flyOp0qLy9Xs2bNlJubq65du2rUqFGVvhwVAAAAAOoCt1eNW7x4sW6//XatWrVKq1atUlpamjp06KBFixaprKxMr776qrdyAgAAAIDHuC1C2dnZ6t+/vywWi4KCgjRw4EBt375d4eHhevTRR/Xxxx97KycAAAAAeIzbImS323X48GHX8sGDBxUZGSlJuu6661RWVmZqOAAAAAAwg9tzhH7zm99o2rRpatu2rSRp//79Gjt2rCTpyJEjSkxMND8hAAAAAHiY2yLUpUsXzZo1S1988YUkafjw4a6rxTVv3lwvvPCC6QEBAAAAwNNqvHx2XFyc7rrrLm9kAQAAAACvcHuOEAAAAADURxQhAAAAAAGHIgQAAAAg4FCEAAAAAAScqypCmZmZlZaXLVvm0TAAAAAA4A1XVYQ+/PDDSsvbt2/3aBgAAAAA8IZrOjTO6XR6KgcAAAAAeE2N3yP0wQcfSLpcesrKylzLffv2NTcZAAAAAJikxiK0b98+1+2KigrXMkUIAAAAQF1VYxHKyMhw3f7kk08qLVssFnNSAQAAAICJuHw2AAAAgIBzVUXIbre7XQYAAACAuuCqitBLL71Uafkvf/mLR8MAAAAAgDdwaBwAAACAgFNtEZo9e7YOHz7s9smHDx/W7NmzPR4KAAAAAMxU7VXjUlNTlZmZqaKiIrVr107x8fEKCwtTcXGxTp48qX379qlhw4YaOnSoN/MCAAAAwDWrtgglJycrOTlZ3377rT7//HMdOnRIRUVFatiwoRITE/XEE0/oF7/4hTezAgAAAIBH1Pg9Qi1atFCLFi28kQUAAAAAvIKLJQAAAAAIOBQhAAAAAAGHIgQAAEyXlpamO+64w9cxAMCFIgQAAAAg4NR4sYQf7dmzRzt27FBBQYEmTZqkb7/9VsXFxerQoYOZ+QAAAADA4wztEdqyZYuWLl2qG264QQcOHJAkhYaGas2aNaaGAwAAAAAzGNojtHnzZk2ZMkVNmjTR//zP/0iSmjZtqhMnThh+oX/961/aunWrsrOz1bNnT40dO1aSlJubq8cff1wNGjRwPXbAgAFKS0u7mvcBAAAAAIYZKkLFxcWy2+2V1pWVlclqNXxknaKiovTAAw/oyy+/VElJyRX3r1y5UsHBwYa3BwAAAAC1ZejQuLZt22rDhg2V1m3ZskXt27c3/ELdu3dXt27d1KhRo6sKCAAAAACeZmiXziOPPKJZs2bp3//+txwOhyZMmKCwsDBNmjTJY0EyMjJksVjUsWNHPfTQQ4qIiPDYtgEAAADgpwwVoaioKM2YMUOHDx9WXl6eGjdurJYtWyoo6Nqvvh0REaEZM2YoKSlJFy5cUGZmpubNm6fJkydf8disrCxlZWVJkmbOnHnF4XqomdVq5eeGaxaov0N8fvwfY+S/QkJCZLFYGB8/x2fIvzE+nmX4JB+LxaJWrVqpVatWHg1gs9nUokULSVJkZKQeffRRjRw5UsXFxQoLC6v02NTUVKWmprqW8/LyPJolENjtdn5uuGaB+jvE58f/MUb+q7S0VCEhIYyPn+Mz5N8Yn9qJj4+vcr2hIjRmzJhq71u4cGHtEtXA6XSasl0AAAAAMFSExo0bV2n57Nmz2rx5s3r27Gn4hcrLy1VeXq6KigpVVFSopKREwcHB+u6779SwYUPFxcXp4sWLWrFihdq3b6/w8PCreycAAASwJoef9nUEt0KKv5OK/T+nJOW2nOHrCAC8wFARateu3RXr2rdvr2nTpumee+4x9EJvvfWW1q9f71revn270tLSFB8fr9WrV+v8+fMKCwtTx44dNWHCBIPxAQAAAODqGf8ioJ8/0WpVbm6u4cenp6crPT29yvt69epV2xgAAAAAcNUMFaG1a9dWWr506ZI+//xzderUyZRQRu3OueDT16+LIs5bdP48Pzdcm0D97PH58X+BPEbXn23m6whuFZQ2kCRt9/OcklQQoHOcFNifobqA8amdgVVfK8FYETpz5kyl5QYNGui+++5Tnz59rjkYAAAAfO+ZMQ/LGmzV1PkrfB0F8ApDRSgjI8PsHAAAAACqQVH1vGqL0N69ew1toEOHDh4LAwAAAADeYHFW84U9Y8eOrfnJFovmz5/v8VBG7c942GevXVcFW4NVXlbu6xhed/TcJV9HqFcSIxv4OoJPBOrnpy4J5DGylvzg6whuHf7+lCSp5S9ifZykZmWhcR7fZsGlYx7fpqflHrl8KkSTpMY+TlKz6xskeHR7VofDo9szw+Ej30qSWia18HGSmpXZbL6OUEm7V1ZVub7aPUILFiwwLQwAAAAA+FKtL5/tDw7+9hlfR6hzIiIidP78eV/H8LppHxz3dYR6ZXLfpr6O4BOB+vmpSwJ5jK4/+aqvI7j135NfkyTNGX+/j5PUrOCG4R7f5vbsOR7fpqe9+dw7kqT0MT19nKRmvW980qPbi/7+qEe3Z4bJz/9BkjR31AgfJ6lZ/i8SfR2hkiu/EfUyQ0WoqKhI69at0/79+3XhwgX99Gi6hQsXeiIfAACox+ZMe8jXEVCD9Of7+zoC3Jj73Eu+jlDvBBl50LJly/T9998rLS1NhYWFeuSRR2S323XvvfeanQ8AAAAAPM5QEdqzZ48mTpyorl27KigoSF27dtWTTz6p7du3m50PAAAAADzOUBFyOp0KDw+XJNlsNhUVFSkyMlI//ODfV6gBAAAAgKoYOkcoMTFR+/fv180336w2bdpo2bJlstlsuuGGG8zO51a3Zo18+vp1kd3eWHl5VV4xHTAsUD97fH78XyCPURNHjq8j1Bu5Jsxx3xcc8vg2A5mn/w7FB+i8YZYTdeTfCW73CF28eFGSNGrUKMXExEiSfve73yk0NFQXL17U448/bn5CAAAAAPAwt3uERo4cqc6dO6tv377q1KmTJOn666/X6NGjvRIOAAAAAMzgtghNmzZN27dv15IlS1RRUaGePXuqX79+SkpK8lI8AAAAAPA8t0UoKSlJSUlJGjZsmPbs2aNt27ZpypQpio2NVd++fdW7d29FRkZ6KSoAAAAAeIahiyUEBQUpOTlZycnJcjgc2rVrl958802tXr1ab7zxhtkZAQAAAMCjDBWhH+Xn52v79u3atm2bCgsL1atXL7NyAQAAAIBpaixCJSUl2rlzpz744AMdOHBAbdu21YABA9S9e3c1aNDAGxkBAAAAwKPcFqH58+frk08+UXR0tHr37q0xY8bIbrd7KxsAAAAAmMJtEWrQoIEmT56s1q1beysPAAAAAJjObREaMWKEt3IAAAAAgNcE+ToAAAAAAHgbRQgAAABAwKEIAQAAAAg4horQSy+9pN27d6usrMzsPAAAAABgOkNFqG3btnrrrbc0cuRILV26VN98843ZuQAAAADANDV+oaok3Xfffbrvvvt07Ngxbd++XXPnzpXValWfPn3Uq1cvxcXFmZ0TAAAAADzGUBH6UUJCgh588EF16tRJy5cv17p167Rx40a1bNlSDz/8sJKSkkyKCQAAAACeY7gInThxQtu2bdOOHTtktVrVu3dv/fGPf1RERITee+89vfTSS1qwYIGZWQEAAADAIwwVoUmTJun06dNKSUnR+PHj1apVq0r333fffdqyZYspAQEAAADA0wwVoYEDB6pLly6yWqt/OHuDAAAAANQVhq4aFxYWptzc3ErrTpw4oT179pgSCgD8TVpamu644w5fxwAAAB5iqAhlZmYqLCys0jqbzabMzExTQgEAAACAmQwdGldQUKCoqKhK66KionTu3DkzMgEIQBvXnvN1BLfycssklfl9Tkm6f0ikryMAAOD3DO0Rio2N1d69eyut27dvn5o0aWJKKAAAAAAwk6E9QoMHD9bs2bN1++23KzY2VqdOndL777+vjIwMs/MBAAAAgMcZKkJdu3bVM888o//85z/63//9XzVu3FiTJ09Wy5YtDb/Qv/71L23dulXZ2dnq2bOnxo4d67rvq6++UmZmpvLy8tSqVStlZGQoJibm6t8NAJhk4tiVvo4AAAA8yPAXqrZs2fKqis/PRUVF6YEHHtCXX36pkpIS1/rz589r9uzZGj16tDp37qy1a9fq5Zdf1rRp02r9WgAAAADgTrVF6O2339YDDzwgSVq7dm21GxgyZIihF+revbsk6bvvvtOZM2dc63fv3q2EhASlpKRIunwY3qOPPqrjx4+radOmhrYNAAAAAFej2iL007Ly09ueduzYMSUmJrqWbTab4uLidOzYMYoQAMCwtLQ0hYSEaPXq1b6OAgCoA6otQiNGjHDdNvOiCA6HQxEREZXWhYeHy+FwXPHYrKwsZWVlSZJmzpwpu91uWq76ymq18nPDNTPnd+icCdsMTIH6GQ8JCZHFYgnY96/Dvg5QfwTs71Adwhj5t7oyPtUWoVOnThnaQGxs7DUFsNlsKi4urrSuqKhINpvtisempqYqNTXVtZyXl3dNrx2I7HY7PzdcM36H/Fugjk9paalCQkIC9v3zhRaeE6i/Q3WJp8co3qNbg799huLjqx7haovQ+PHjDW3Y3flDRiQkJOiDDz5wLTscDp06dUoJCQnXtF0AgOf87W9/83WEGuXk5EiqG1mN/o0FAJin2iJ0rQXn58rLy1VeXq6KigpVVFSopKREwcHB6tatm1atWqWdO3fq1ltv1fr165WYmMj5QQAAAABMY/jy2dLl3Vz5+fmKjo6+6mP/3nrrLa1fv961vH37dqWlpSk9PV0TJ07U8uXLNW/ePLVq1UoTJky4qm0DAPDggw/6OgIAoA4xVITOnj2rl19+WQcPHlSjRo104cIFtW7dWhMmTFB0dLShF0pPT1d6enqV93Xs2FEvv/yy4dAAAAAAcC2CjDxo6dKlSkxM1IoVK7RkyRKtWLFCSUlJWrp0qdn5AAAAAMDjDBWhb775RsOHD3ddyc1ms+mhhx7SwYMHTQ0HAAAAAGYwVIQaNmzouhrPj06cOKHw8HBTQgEAAACAmQydI9S/f3/96U9/0u23366YmBidPn1aW7du1ZAhQ8zOBwAAAAAeZ6gIpaamKi4uTh9++KGys7MVFRWl8ePH6+abbzY7HwAAAAB4nNsi5HQ69e9//1vZ2dlq3ry5Ro8e7a1cAAAAAGAat+cIrVq1Sm+++abOnTunN954Q2+++aa3cgEAAACAadzuEfr44481depUxcfHKycnRy+++GK13wUEAAAAAHWF2z1CRUVFio+PlyQ1a9ZMhYWFXgkFAAAAAGaq8Ryh3NxcOZ1OSVJFRUWlZUmKjY01NyEAAAAAeJjbInTp0iWNGzeu0rqfL69du9bzqQAAAADARG6LECUHAAAAQH3k9hwhAAAAAKiPKEIAAAAAAg5FCAAAAEDAoQgBAAAACDgUIQAAAAABp9qrxo0ZM8bQBhYuXOixMAAAAADgDdUWoZ9+X9Dhw4f1wQcf6O6771ZMTIxOnz6td999V3369PFKSAAAAADwpGqLULt27Vy3MzMzNXnyZEVHR7vWderUSdOnT9f9999vbkIAAAAA8DBD5wjl5+fLZrNVWmez2ZSfn29KKAAAAAAwU7V7hH6qS5cumjVrln79618rOjpaZ86c0YYNG9S5c2ez8wEAAACAxxkqQiNGjNC6deu0dOlS5efnKzo6Wj169NDgwYPNzgcAAAAAHmeoCIWGhmrYsGEaNmyY2XkAAAAAwHSGipAk7dmzRzt27FBBQYEmTZqkb7/9VsXFxerQoYOZ+QAAAADA4wxdLGHLli1aunSpbrjhBh04cEDS5b1Ea9asMTUcAAAAAJjBUBHavHmzpkyZooEDByoo6PJTmjZtqhMnTpgaDgAAAADMYKgIFRcXy263V1pXVlYmq9XwkXUAAAAA4DcMFaG2bdtqw4YNldZt2bJF7du3NyMTAAAAAJjKUBF65JFHtHv3bo0dO1YOh0MTJkzQxx9/rP/6r/8yOx8AAAAAeJyhY9uioqI0Y8YMffvttzp9+rQaN26sli1bus4XAgAAAIC6xFCTefHFF2WxWNSyZUulpKSodevWCgoK0uzZs83OBwAAAAAeZ6gI7du376rWAwAAAIA/c3to3Nq1ayVdvkLcj7d/dOrUKcXExJiXDAAAAABM4rYInTlzRpJUUVHhuv0ju92u9PR085IBAAAAgEncFqGMjAxJUuvWrZWamuqVQAAAAABgNkNXjfuxBBUXF+vChQtyOp2u+2JjY81JBgAAAAAmMVSEcnJy9Le//U1Hjx694r6fnztUW1OnTtWhQ4dcl+SOjo7W3LlzPbJtAAAAAPgpQ0Vo2bJlat++vZ577jk9/vjjWrBggd544w21bt3ao2EeeeQR/fKXv/ToNgEAAADg5wxdPvvo0aMaNmyYGjZsKKfTqfDwcD300EMe2xsEAAAAAN5kaI9QSEiIysvLZbVa1ahRI+Xl5alhw4YqLCz0aJg33nhDb7zxhuLj4zV06FC1b9/eo9sHAAAAAMlgEWrTpo0+/vhj9evXTz169ND06dMVEhLi0aIybNgwNWvWTFarVTt27NCsWbP04osvKi4uzvWYrKwsZWVlSZJmzpwpu93usdcPFFarlZ8brpk5v0PnTNhmYOIz7v9MGaPDnt9koOIz5P8YI/9WV8bHUBF66qmnXLd/85vfKCEhQQ6HQ3369PFYkFatWrlu9+vXTzt27NDnn3+uu+++27U+NTW10mW88/LyPPb6gcJut/NzwzXjd8i/MT7+z4wxauLxLQYuPkP+z9NjFO/RrcHfPkPx8VWPsKEi9FNBQUEeLUDVsVgslS7TDQAAAACeYqgIFRUVafPmzTpy5IgcDkel+5555plrDnHx4kUdOnRI7dq1U3BwsD766CMdOHBAv/3tb6952wAAAADwc4aK0F//+ldVVFSoW7duCg0N9XiI8vJyrV27VsePH1dQUJCaNm2qP/zhD9XuxgIAAACAa2GoCB06dEiZmZmyWq/6SDpDIiIiNGPGDFO2DQAAAAA/Z+h7hNq0aaPjx4+bnQUAAAAAvMLQLp6MjAzNmDFDLVu2VGRkZKX70tLSzMgFAAAAAKYxVIRWr16tM2fOKCYmRsXFxa71FovFtGAAAAAAYBZDReijjz7S3LlzFRUVZXYeAAAAADCdoSIUGxur4OBgs7PUaeUj+vs6giGnfB3AgOCl7/g6AgAAAOo5Q0Wod+/eevHFF3XXXXddcY5Qhw4dzMgFAAAAAKYxVITeffddSZfPFfopi8Wi+fPnez4VAAAAAJjIUBFasGCB2TkAAAAAwGsMfY8QAAAAANQn1e4RevLJJzVnzhxJ0pgxY6rdwMKFCz2fCgAAAABMVG0RGjVqlOv2uHHjvBIGAAAAALyh2iLUpk0b1+2CggKlpKRc8ZidO3eakwoAAAAATGToHKFFixZVuX7x4sUeDQMAAAAA3uD2qnGnTl3++s2Kigrl5ubK6XRWui80NNTcdAAAAABgArdFaPz48a7bPz9PKDIyUoMHDzYnFQAAAACYyG0RWrt2rSTpueee0/PPP++VQAAAAABgNkPnCP28BJ06dUq5ubmmBAIAAAAAsxkqQi+//LK++eYbSdL777+vp556ShMnTtR//vMfU8MBAAAAgBkMFaG9e/eqRYsWkqRNmzZpypQpmj59ujZs2GBmNgAAAAAwhdtzhH5UVlYmq9Wq/Px8FRYWur5jqKCgwNRwAAAAAGAGQ0UoKSlJ//jHP3T69GndeuutkqT8/HyFhYWZGg4AAAAAzGDo0LjRo0crOztbJSUlGjp0qCTp4MGD6tWrl6nhAAAAAMAMhvYIxcXFacKECZXW9ejRQz169DAlFAAAAACYye0eoeXLl1da/vlV4mbPnu35RAAAAABgMrdF6IMPPqi0vGrVqkrLX331lecTAQAAAIDJ3BYhp9PprRwAAAAA4DVui5DFYvFWDgAAAADwGrcXSygvL9fevXtdyxUVFVcsAwAAAEBd47YIXX/99Vq4cKFr+brrrqu0HBERYV4yAAAAADCJ2yK0YMECb+UAAAAAAK8x9IWqAAAAAFCfUIQAAAAABByKEAAAAICAQxECAAAAEHAoQgAAAAACDkUIAAAAQMChCAEAAAAIOG6/R8ibCgsLtXDhQu3Zs0eNGjXSgw8+qF69evk6FgAAAIB6yG+K0LJly2S1WrV06VIdOXJEM2bMUGJiohISEnwdDQAAAEA94xeHxjkcDu3atUtDhgyRzWZTmzZt1KVLF23bts3X0QAAAADUQ35RhE6ePKng4GDFx8e71iUmJurYsWM+TAUAAACgvvKLQ+McDofCwsIqrQsPD5fD4ai0LisrS1lZWZKkmTNnVipOPvfPT32dAG588gc/+l1BlUY9yRj5s5kzZ/o6AmoS/3dfJ6g3zJiNnoz/twlbhcf4078p64G68tP0iz1CNptNxcXFldYVFxfLZrNVWpeamqqZM2fyB/kaTJo0ydcR4Abj498YH//HGPk3xsf/MUb+jfHxLL8oQjfccIPKy8t18uRJ17qjR49yoQQAAAAApvCLImSz2dS9e3etXbtWDodDX3/9tT755BP16dPH19EAAAAA1EN+UYQk6bHHHlNJSYlGjBihuXPnasSIEewRMkFqaqqvI8ANxse/MT7+jzHyb4yP/2OM/Bvj41kWp9Pp9HUIAAAAAPAmv9kjBAAAAADeQhGq5xYsWKA1a9b4OgbcyMvL08MPP6yKigpfR0EN0tPT9cMPP0iSlixZovXr1/s4EX6K+a5uYg6sO5gD/RfzX+1QhAAfGDt2rPbs2SNJstvtWrVqlYKC+DjWJSNHjlRaWpqvYwB1zk/nP4k5sK5iDkR9wKwDAKjXysvLfR0BAHyGObB6Vl8HgGd9//33WrRokU6ePKlOnTrJYrFIkvbt26d58+bp7rvv1saNGxUUFKTHHntMVqtVf//733X+/Hndf//9euCBB3z8Duq/efPmKS8vT7NmzVJQUJDS0tL0+uuva/Xq1QoODtbWrVu1fv16nT9/Xo0aNdLQoUPVu3dvX8eut8aOHavU1FRt27ZN586dU9euXfXYY48pNDRU77zzjjZt2iSLxaIhQ4ZUet6CBQvUuHFjDR06VOfPn9crr7yir7/+WhaLRQkJCZo6dSr/w22ymua7u+66S//85z/VsWNHjRs3zsdp66cNGzZoy5YtKi4uVlRUlB577DEdOHBAOTk5Cg0N1e7du2W32zV27Fi1aNGiyvkvJSVFjz/+OHPgNbrasZDcz3+SmAO9pDZjV938JzEHXg2KUD1SVlaml156Sffcc4/uuusuffrpp5o7d64GDBggSTp37pxKS0u1aNEibd26VYsXL1bHjh01c+ZM5eXladKkSerVq5eaNGni43dSv40bN05ff/21Ro0apY4dOyo3N1evv/66JMnhcGjFihWaMWOG4uPjdfbsWRUWFvo4cf334YcfavLkybLZbJo1a5befvtttWnTRhs3btSUKVPUpEkTLV68uNrnb9q0SdHR0Vq2bJkk6dChQ5X+KMHzjMx3hYWFeuWVV8TFUc1x4sQJvfvuu5oxY4aio6OVm5uriooKHThwQJ999pkmTpyojIwMrVmzRsuXL9e0adOumP8kKTc317VN5sDaqc1Y/Kiq+W/o0KH64osvmAO9oDZjV9P8JzEHGkVVr0cOHjyo8vJy3XvvvbJarerRo4frfw4kKTg4WA888ICsVqt69uypCxcu6J577lFYWJgSEhLUrFkzHTlyxHdvAJIki8Wi7OxslZSUKCoqiu/T8oJf/epXstvtuu666zRo0CDt2LFDH330kfr166cbb7xRNptNgwcPrvb5wcHBOnfunPLy8mS1WtW2bVv+EWCymuY7i8Wi9PR0hYSEuP53G54VFBSk0tJS5eTkqKysTE2aNFFcXJwkqU2bNrr11lsVFBSkPn36XNXfFubAq3ctY1HV/CeJOdBLajN2Nc1/EnOgUewRqkfOnj2r6OjoSpOP3W533W7UqJFrN/WPH4rrr7/edX9oaKgcDoeX0qIqNptNTzzxhDZu3KhFixbppptu0vDhw9W0aVNfR6vXfvo5iYmJUX5+vs6ePavmzZtXWl+d/v37a926dfrzn/8s6fIX3g0cONC0vKh5vouIiOCPv8ni4uL029/+VuvWrVNOTo5uueUWDR8+XNKVf1tKS0tVXl6u4OBgt9tkDqydaxmLquY/ScyBXlKbsatp/pOYA42iCNUjUVFRys/Pl9PpdH04zpw54/qfBdQNycnJSk5OVklJidasWaPFixfrhRde8HWsei0vL6/S7ejoaEVFRenMmTNVPubnwsLCNHz4cA0fPlzZ2dl64YUX1KJFC918882m5g5kNc13/G+0d/Tq1Uu9evVSUVGRlixZotdff12xsbHXtE3mwNqp7VhUNf9JYg70oqsdOyP/3mMONIZD4+qR1q1bKygoSFu2bFFZWZl27dqlw4cP+zoWqhAZGVnpuPgfnTt3Tp988okcDoesVqtsNhuTmRe8++67OnPmjAoLC/X2228rJSVFKSkp2rp1q3JycnTp0iWtW7eu2ud/9tln+uGHH+R0OhUeHq6goCDGzWTMd7534sQJ7d27V6WlpQoNDVVoaKih3/vq5j+JObC2ajsWUtXznyTmQC+pzdgx/3kOe4TqEavVqt///vdavHix1qxZo06dOqlbt26+joUqDBw4UMuXL9drr71W6Up9TqdTmzZt0vz582WxWJSUlKQRI0b4MGlg6NWrl/785z/r7Nmz6tKli37961+rQYMGuvfee/X8888rKChIQ4YM0Ycffljl80+ePKnly5fr/Pnzatiwoe6880516NDBy+8isDDf+V5paalef/11HT9+XMHBwbrppps0cuRIZWVluX3ez+e/Hj16uO5jDqyd2o6FVPX8J0mdOnViDvSC2owd85/nWJxcSgJAABs7dmylK1gBQKBg/kOg49A4AAAAAAGHIgQAAAAg4HBoHAAAAICAwx4hAAAAAAGHIgQAAAAg4FCEAAAAAAQcihAAAACAgEMRAgAAABBwKEIAAAAAAs7/B1jcIZp/bR0iAAAAAElFTkSuQmCC",
      "text/plain": [
       "<Figure size 1008x576 with 2 Axes>"
      ]
     },
     "metadata": {},
     "output_type": "display_data"
    }
   ],
   "source": [
    "# visualize and compare the result\n",
    "ope.visualize_off_policy_estimates(\n",
    "    input_dict, \n",
    "    compared_estimators=basic_estimators_name,\n",
    "    random_state=random_state, \n",
    "    sharey=False,\n",
    ")\n",
    "# relative policy value to the behavior policy\n",
    "# ope.visualize_off_policy_estimates(input_dict, random_state=random_state, is_relative=True, sharey=False)"
   ]
  },
  {
   "cell_type": "code",
   "execution_count": null,
   "metadata": {},
   "outputs": [
    {
     "data": {
      "image/png": "iVBORw0KGgoAAAANSUhEUgAAAfQAAAIsCAYAAAAEU1tVAAAAOXRFWHRTb2Z0d2FyZQBNYXRwbG90bGliIHZlcnNpb24zLjYuMiwgaHR0cHM6Ly9tYXRwbG90bGliLm9yZy8o6BhiAAAACXBIWXMAAAsTAAALEwEAmpwYAABN/0lEQVR4nO39eXQUBb7//7866YQmkUwC2WQxXAjINhJEBD6sMv1xmBERlU1ZZnAEIQqIzHdERUS9YEQ+gwqICkGOXJcEcBgXFm0vm8imF2UXASGELQnBQEhCSHf//uBnXyOkUwnd6XT383GO53RVdare5TvFK7WbnE6nUwAAwK+F+LoAAABw/Qh0AAACAIEOAEAAINABAAgABDoAAAGAQAcAIAAQ6AA8bvr06TKZTL4uAwgqBDoAAAGAQAcAIAAQ6ADK+f7773XvvfeqQYMGqlu3rm6++Wa99NJLkiS73a6pU6fqxhtvVEREhHr37q29e/fKZDJp+vTpvi0cCHJmXxcAoPbYvn27evfureTkZM2ZM0eNGzfWjz/+qF27dkm6cm585syZeuKJJ3TnnXfqm2++Uf/+/X1cNQCJQAfwK3//+9/VoEEDbd26VREREZKkPn36SJLOnTunOXPmaMyYMZo9e7Yk6c4771RoaKimTJnis5oBXMEhdwCSpKKiIm3evFnDhg1zhfmv7d69WxcvXtTgwYPLjR86dGhNlQjADQIdgKQre+AOh0ONGze+5vRTp05JkhISEsqN/+0wAN8g0AFIkmJiYhQSEqITJ05cc/qNN94oSTpz5ky58b8dBuAbBDoASVJERIS6d++u//qv/1JxcfFV02+55RZFRkYqMzOz3PgPP/ywpkoE4AYXxQFwmT17tnr16qWuXbtq8uTJaty4sY4cOaLvvvtOc+fO1aRJkzRjxgzVq1dPd955p3bs2KH09HRflw1ABDqAX+nUqZM2b96sadOmafz48bp06ZKSkpI0atQoSVduW3M6nVq0aJHmzZunzp0765NPPlHbtm19XDkAk9PpdPq6CAD+zWQy6bnnnuPhMoAPcQ4dAIAAQKADABAAOIcO4Lpx5g7wPfbQAQAIAAQ6AAABgEAHACAA+PU59JMnT/q6BJ+IjY1VXl6er8uAAfTKf9Ar/xHMvWrYsGGF09hDBwAgABDoAAAEgBoL9DVr1mjKlCl68MEHNX/+/Gt+Z/ny5Ro8eLB27dpVU2UBABAQauwcekxMjO677z59//33Ki0tvWr66dOntWXLFsXExNRUSQAABIwa20Pv3Lmzbr/9dtWrV++a09PT0zVs2DCZzX59nR4AAD5RK86hb9myRWFhYbr11lt9XQoAAH7J57vDxcXF+uCDDzR16tRKv2uz2WSz2SRJaWlpio2N9XZ5tZLZbA7adfc39Mp/0Cv/Qa+uzeeBvmzZMvXs2VPx8fGVftdqtcpqtbqGg/U+xGC+B9Pf0Cv/Qa/8RzD3yt196D4P9N27dys/P19r166VJJ0/f15z5szRPffcowEDBvi2OAAA/ESNBbrdbpfdbpfD4ZDD4VBpaalCQ0M1bdo02e121/eeeuopjRw5Uh06dKh0ntuzL3iz5For6rxJ588H57r7G3rlP+iV/wjmXg2oeAe95gJ9xYoVWr58uWt406ZNGjhwoAYPHlzueyEhIYqMjJTFYqmp0gAA8Hsmpx+/yHjl9h98XYJPREVF6fz5874uAwbQK/9Br/xHMPdqwO03Vzit0j30goICff/99zp69KiKiooUERGhpk2b6pZbblF0dLQn6wQAANVUYaBnZ2crIyNDe/fuVbNmzdSoUSNFR0eruLhYGzdu1JIlS9S2bVsNGTJEjRs3rsmaAQDAb1QY6G+88Yb69++vCRMmKCws7Krply9f1jfffKMFCxZoxowZXi0SAAC4xzl0PxTM54/8Db3yH/TKfwRzr9ydQ68Vj34FAADXx+0e+rRp02QymdzO4Pnnn/d4UUbtSx3hs2X7Uqg5VPYye+VfhM/RK/9Br/xHMPeqzRtLK5zm9ir3Pn36eLwYAADgeZxD90PBfP7I39Ar/0Gv/Ecw96ra59C//fZbvf3229ec9vbbb2vnzp3XVxkAAPAIt4H+6aefqkePHtec1rNnT3388cdeKQoAAFSN20DPzs5W69atrznt5ptvVnZ2tleKAgAAVeM20EtLS1VcXHzNaSUlJSotLfVKUQAAoGrcBnrTpk21devWa07btm2bmjZt6o2aAABAFbm9be3ee+/VnDlzdPHiRXXu3FkxMTE6d+6ctm3bphUrVujxxx+voTIBAIA7bgM9JSVF48aN07vvvqulS//3ZvbY2Fg98sgjat++vdcLBAAAlav09aldunRRly5ddPLkSV24cEH16tVTw4YNa6I2AABgUKWB/gtCHACA2stwoNdGtzeu5+sSfCI2toHy8vz2AX9BhV75D3rlP+jVtfG2NQAAAgCBDgBAAKjSIXe73a5169bp2LFjSkhIkNVqlcVi8VZtAADAoCrtoS9ZskSHDh1SUlKSjhw5ojlz5nirLgAAUAVu99A/++wz/elPf1JIyJXcz8rK0vPPPy9J6t27tx5++GHDC1qzZo3Wr1+vrKwsdevWTY8++qgk6eDBg8rIyNCRI0cUEhKitm3batSoUYqJianuOgEAEHTcBnppaammTZumkSNHqmXLlmrVqpVmzpypZs2a6cCBA0pJSTG8oJiYGN133336/vvvyz0D/uLFi7JarWrfvr1CQ0OVnp6uN954Q88880y1VwoAgGBT6aNfu3XrpnfeeUdRUVEaPny4Dh06pKysLP3xj39U586dDS/ol+8eOXJEZ8+edY3v0KFDue/17dtX06dPr8IqAACASi+Ki4+P15NPPqnt27frxRdf1J133ql77rnHawXt379fTZo0ueY0m80mm80mSUpLS1NsbKzX6qjNzGZz0K67v6FX/oNe+Q96dW1uA72kpEQ2m01nzpxRkyZNNG3aNK1cuVLTpk3TQw895PG3rR07dkzLly/XP/7xj2tOt1qtslqtruG8vDyPLt9fxMbGBu26+xt65T/olf8I5l65e2qr20CfM2eO6tatq7Zt22rv3r06duyYRo8eraysLC1evFg33XSTHnroIY8Uefr0ac2cOVOjRo1S69atPTJPAACChdtAP3jwoNLT0xUSEqI77rhDTz31lCTppptu0vTp07Vu3TqPFJGbm6sXX3xR999/v3r27OmReQIAEEzcBnr79u01b948tWnTRnv27LnqArY77rjD8ILsdrvsdrscDoccDodKS0sVGhqqgoICvfDCC/rjH/+oO++8s3prAQBAkDM5nc4Kn3DvcDi0bds25eTkqEmTJrr11lurvaDMzEwtX7683LiBAwfKZDJp2bJlqlOnTrlpv37/ekVOnjxZ7Xr8WTCfP/I39Mp/0Cv/Ecy9cncO3W2g13YEOmo7euU/6JX/COZeVfuiuH379qlNmzaSruytf/zxx9q2bZucTqc6deqke++91/UUOQAA4Dtu0/jll192ff7Xv/6ljRs36u6771b//v319ddfa8WKFV4vEAAAVM7tHvqvj8Zv2rRJkydPdj30JSkpSWlpaRo0aJB3KwQAAJVyu4duMplcnwsLC8s9wa1Ro0YqKCjwXmUAAMAwt3voly5d0nPPPSfpyotacnNzFRcXJ0kqKCi46sp0AADgG24DfezYsa7Pd9xxR7lD8D/99BMPgQEAoJZwG+i9e/eucFpKSkqVXp8KAAC8p9K3rTkcDu3bt0/Hjx/XpUuX1KBBAzVv3tztvXAAAKBmuQ307OxszZo1S/n5+XI6nbLb7WrcuLFycnLUqVMnPfLIIwoPD6+pWgEAQAXcXuX+1ltvqU+fPlq6dKmWLl2qgQMHql27dnrzzTdVVlamd999t6bqBAAAbrgN9KysLPXv318mk0khISEaMGCANm3apIiICP3tb3/Tli1baqpOAADghttAj42N1aFDh1zDBw8eVHR0tCTphhtuUFlZmVeLAwAAxrg9h/7AAw9oxowZat26taQrz3Z/9NFHJUlHjx5VUlKS9ysEAACVqvRta6dPn9Z3330nSbrllltq1dXtvG0NtR298h/0yn8Ec6+q/bY1SUpMTFTfvn09WhAAAPAs3n0KAEAAINABAAgABDoAAAGAQAcAIABUKdDT09PLDS9atMijxQAAgOqpUqB/9dVX5YY3bdrk0WIAAED1VHrbmjuV3MJezpo1a7R+/XplZWWpW7durgfUSNLu3buVnp6uvLw8tWjRQqmpqYqLi7ue0gAACCqV7qFv2LBBGzZs0Pr161VWVuYarqqYmBjdd999uuOOO8qNP3/+vGbPnq0hQ4Zo8eLFatasmV599dUqzx8AgGBWaaDv3btXe/fu1b59++RwOFzDVdW5c2fdfvvtqlevXrnx27dvV5MmTdS1a1eFh4dr0KBBOnr0qE6cOFHlZQAAEKwqPeSemprq+rxjx45ywyaT6boLOH78eLlnwlssFiUmJur48eNq1KjRdc8fAIBgcF3n0D2hpKREUVFR5cZFRESopKTkqu/abDbZbDZJUlpammJjY2ukxtrGbDYH7br7G3rlP+iV/6BX11alQP/t/0BP/A+1WCwqLi4uN66oqEgWi+Wq71qtVlmtVtdwsD6cP5hfTOBv6JX/oFf+I5h75e7lLFW6be2VV14pN/z//t//q15Fv9KkSRMdO3bMNVxSUqIzZ86oSZMm1z1vAACCRY09Kc5ut6u0tFQOh0MOh0OlpaWy2+26/fbblZWVpa1bt6q0tFTLly9XUlIS588BAKiCCgN99uzZOnTokNsfPnTokGbPnm1oQStWrNDw4cO1cuVKbdq0ScOHD9eKFSsUFRWlyZMn68MPP9SoUaN06NAhTZw4sWprAQBAkDM5K3g6zHfffaeMjAwVFRWpTZs2atiwoerWravi4mKdOnVKe/fuVWRkpIYOHapbbrmlpuuWJJ08edIny/W1YD5/5G/olf+gV/4jmHvl7hx6hRfFpaSkKCUlRYcPH9bOnTv1448/qqioSJGRkUpKStLjjz+u//iP//BKwQAAoGoqvcq9efPmat68eU3UAgAAqonXpwIAEAAIdAAAAgCBDgBAACDQAQAIAIYf/bpr1y5t3rxZBQUFmjJlig4fPqzi4mK1a9fOm/UBAAADDO2hr169WgsXLtSNN96o/fv3S5LCw8P14YcferU4AABgjKFAX7VqlZ599lkNGDBAISFXfqRRo0ZB+2AXAABqG0OBXlxcfNWb1crKymQ2+/ztqwAAQAYDvXXr1lq5cmW5catXr1bbtm29URMAAKgiQ4H+0EMPafv27Xr00UdVUlKiiRMnasuWLfrLX/7i7foAAIABho6Zx8TE6KWXXtKhQ4eUl5enBg0aKDk52XU+HQAA+Jbhk+Amk0ktWrRQixYtvFkPAACoBkOBPm7cuAqnLViwwGPFAACA6jEU6OPHjy83fO7cOa1atUrdunXzSlEAAKBqDAV6mzZtrhrXtm1bzZgxQ3/+8589XhQAAKiaal/VZjablZOT48laAABANRnaQ8/IyCg3fOnSJe3cuVMdOnTwSlEAAKBqDAX62bNnyw3XqVNH/fr1U8+ePb1SFAAAqBpDgZ6amurtOgAAwHWoMND37NljaAa8PhUAAN+rMNCN3F9uMpk0b948jxSSk5Oj9PR0HTx4UGazWV26dNFf//pXhYaGemT+AAAEsgoDff78+TVZh9LT0xUVFaW33npLRUVFevHFF7V27VpuiwMAwIBa8zD2nJwcde3aVeHh4YqOjlZKSoqys7N9XRYAAH7B0EVxRUVFWrZsmfbt26cLFy7I6XS6pnnq0a9//vOf9fXXX6tt27a6ePGivvvuOw0ZMqTcd2w2m2w2myQpLS3tqne0Bwuz2Ry06+5v6JX/oFf+g15dm8n563SuwOuvv678/Hzdddddmjt3rsaPH6+PP/5YnTt3Vr9+/TxSSHZ2tubOnatjx47J4XCoV69eSk1NlclkqvBnTp486ZFl+5vY2Fjl5eX5ugwYQK/8B73yH8Hcq4YNG1Y4zdAh9127dmny5Mnq1KmTQkJC1KlTJ02aNEmbNm3ySIEOh0MzZ85U586dtXTpUqWnp+vixYt67733PDJ/AAACnaFAdzqdioiIkCRZLBYVFRUpOjpap0+f9kgRhYWFysvLU9++fRUWFqZ69eqpd+/e2rlzp0fmDwBAoDMU6ElJSdq3b58kqVWrVlq0aJEWLVqkG2+80SNFREVFKT4+Xp9//rnsdrsuXryoDRs26KabbvLI/AEACHRuz6FfvHhRkZGROnPmjJxOpxITE1VQUKAPPvhAxcXFGjRokBo3buyRQo4ePaolS5bo2LFjCgkJUdu2bfXQQw8pOjq6wp/hHDpqO3rlP+iV/wjmXrk7h+420IcNG6aOHTuqV69e6tChg0JCas1dbpIIdNR+9Mp/0Cv/Ecy9chfobm9bmzFjhjZt2qS3335bDodD3bp1U+/evdW0aVNP1wgAAK6DodvWHA6Hdu3apY0bN2rHjh1KSEhQr1691KNHD7eHxL2NPXTUdvTKf9Ar/xHMvar2HvovQkJClJKSopSUFJWUlGjbtm3KzMzUBx98oPfff99jhQIAgOoxFOi/yM/P16ZNm7Rx40YVFhaqe/fu3qoLAABUQaWBXlpaqq1bt2rDhg3av3+/WrdurXvuuUedO3dWnTp1aqJGAABQCbeBPm/ePO3YsUP169dXjx49NG7cOJ6fCwBALeQ20OvUqaNnnnlGLVu2rKl6AABANbgN9NGjR9dUHQAA4DrUrifFAACAaiHQAQAIAAQ6AAABwFCgv/LKK9q+fbvKysq8XQ8AAKgGQ4HeunVrrVixQmPGjNHChQv1ww8/eLsuAABQBYaeFNevXz/169dPx48f16ZNm/Taa6/JbDarZ8+e6t69uxITE71dJwAAcMPQy1l+a//+/Vq8eLGysrJksViUnJysESNG1Phb2Hg5C2o7euU/6JX/COZeXffLWaQr4blx40Zt3rxZZrNZPXr00JNPPqmoqCh9/vnneuWVVzR//nyPFAwAAKrGUKBPmTJFubm56tq1qyZMmKAWLVqUm96vXz+tXr3aKwUCAIDKGQr0AQMG6LbbbpPZXPHX2TsHAMB3DF3lXrduXeXk5JQbd/LkSe3atcsrRQEAgKoxFOjp6emqW7duuXEWi0Xp6eleKQoAAFSNoUAvKChQTExMuXExMTH6+eefvVETAACoIkPn0BMSErRnzx61a9fONW7v3r2Kj4/3aDGbN2/W8uXLlZeXp+joaKWmpqp169YeXQYAAIHIUKAPGjRIs2fPVp8+fZSQkKAzZ85o3bp1Sk1N9Vghu3bt0nvvvafHH39cycnJ7P0DAFAFhg65d+rUSVOnTlVJSYn+53/+RyUlJXrmmWfUqVMnjxWSmZmpgQMHqmXLlgoJCVH9+vVVv359j80fAIBAZvjBMsnJyUpOTvZKEQ6HQ4cPH9Ztt92m8ePH6/Lly+rUqZNGjBih8PBwrywTAIBAUuGjXz/66CPdd999kqSMjIwKZzBkyJDrLiI/P19jx45Vs2bN9OSTTyo0NFSvvPKK2rRpowceeMD1PZvNJpvNJklKS0tTaWnpdS/bH5nNZt585yfolf+gV/4jmHvlbie3wj30s2fPXvOzN/xSYN++fV1X099111366KOPygW61WqV1Wp1DQfrs3yD+TnG/oZe+Q965T+CuVfVepb76NGjXZ89efHbtdxwww1q0KCBTCaTa9yvPwMAAPcqDPQzZ84YmkFCQoJHCundu7fWrFmjlJQUhYaG6rPPPtOtt97qkXkDABDoKgz0CRMmGJqBu/PrVXH//ffrwoULmjhxosLCwtS1a1fXOXwAAOBetd6HXlvwPnTUdvTKf9Ar/xHMvfLI+9ClKxeh5efnq379+oqNjb3uwgAAgGcYCvRz587p1Vdf1cGDB1WvXj1duHBBLVu21MSJE3n4CwAAtYChJ8UtXLhQSUlJeuedd/T222/rnXfeUdOmTbVw4UJv1wcAAAwwFOg//PCDRo4cKYvFIunKq1OHDx+ugwcPerU4AABgjKFAj4yMVHZ2drlxJ0+eVEREhFeKAgAAVWPoHHr//v314osvqk+fPoqLi1Nubq7Wr1/vkce+AgCA62co0K1WqxITE/XVV18pKytLMTExmjBhgn7/+997uz4AAGCA20B3Op368ssvlZWVpWbNmmns2LE1VRcAAKgCt+fQly5dqszMTP388896//33lZmZWVN1AQCAKnC7h75lyxZNnz5dDRs2VHZ2tmbNmqXBgwfXVG0AAMAgt3voRUVFrsfMNW7cWIWFhTVSFAAAqJpKz6Hn5OTol8e9OxyOcsOS5962BgAAqs9toF+6dEnjx48vN+63w5562xoAAKg+t4FOWAMA4B8MPSkOAADUbgQ6AAABgEAHACAAEOgAAAQAAh0AgABQ4VXu48aNMzSDBQsWeKwYAABQPRUG+q/vNz906JA2bNigP/3pT67Xp65du1Y9e/askSIBAIB7FQZ6mzZtXJ/T09P1zDPPqH79+q5xHTp00MyZM3X33Xd7t0IAAFApQ+fQ8/PzZbFYyo2zWCzKz8/3eEGnTp3SsGHD9Prrr3t83gAABCq3T4r7xW233aaXX35Z999/v+rXr6+zZ89q5cqV6tixo8cLSk9PV/PmzT0+XwAAApmhQB89erSWLVumhQsXKj8/X/Xr11eXLl00aNAgjxazefNmRUREqGXLljp9+rRH5w0AQCAzFOjh4eEaNmyYhg0b5rVCioqKlJmZqWnTpunLL7/02nIAAAhEhgJdknbt2qXNmzeroKBAU6ZM0eHDh1VcXKx27dp5pJCMjAzdcccdatCgQYXfsdlsstlskqS0tDTFxsZ6ZNn+xmw2B+26+xt65T/olf+gV9dmKNBXr16tVatW6Q9/+IO2bt0q6cpe+zvvvKP//M//vO4ijh49qt27d2vWrFluv2e1WmW1Wl3DeXl5171sfxQbGxu06+5v6JX/oFf+I5h71bBhwwqnGQr0VatW6dlnn1V8fLz+/e9/S5IaNWqkkydPeqTAvXv3Kjc31/Uwm5KSEjkcDj355JN6+eWXPbIMAAACmaFALy4uvurwRllZmcxmw0fs3bJarerWrZtr+OOPP1Zubq5Gjx7tkfkDABDoDN2H3rp1a61cubLcuNWrV6tt27YeKaJOnTqKjo52/WexWBQWFqaoqCiPzB8AgEBncjqdzsq+dO7cOb388su6cOGC8vPzFR8fr7p162rKlCmKjo6ugTKvzVOH/P1NMJ8/8jf0yn/QK/8RzL267nPoMTExeumll3T48GHl5uaqQYMGSk5OVkgIL2sDAKA2MJTIs2bNkslkUnJysrp27aqWLVsqJCREs2fP9nZ9AADAAEOBvnfv3iqNBwAANcvtIfeMjAxJV65o/+XzL86cOaO4uDjvVQYAAAxzG+hnz56VJDkcDtfnX8TGxmrw4MHeqwwAABjmNtBTU1MlSS1btiz3hDYAAFC7GLrK/ZcwLy4u1oULF/TrO90SEhK8UxkAADDMUKBnZ2fr9ddf17Fjx66a9ttz60BNuOe9A74uoVIH3nxCktRq7D99XIkx/x7WytclwIdef/11X5dgyPvvvy9JevDBB31ciTETJkyosWUZCvRFixapbdu2eu655/TYY49p/vz5ev/999WyZUtv1wf4LX8JcsCf+EuQ+4Kh29aOHTumYcOGKTIyUk6nUxERERo+fDh75wAA1BKGAj0sLEx2u12SVK9ePeXl5cnpdKqwsNCrxQEAAGMMHXJv1aqVtmzZot69e6tLly6aOXOmwsLCPPZyFgAAcH0MBfoTTzzh+vzAAw+oSZMmKikpUc+ePb1WGAAAMK7KLzQPCQkhyAEAqGUMBXpRUZFWrVqlo0ePqqSkpNy0qVOneqUwAABgnKFA/+c//ymHw6Hbb79d4eHh3q4JAABUkaFA//HHH5Weni6zucpH6AEAQA0wdNtaq1atdOLECW/XAgAAqsnQLndqaqpeeuklJScnKzo6uty0gQMHeqMuAABQBYYC/YMPPtDZs2cVFxen4uJi13iTyeS1wgAAgHGGAv3rr7/Wa6+9ppiYGG/XAwAAqsHQOfSEhASFhoZ6uxYAAFBNhvbQe/TooVmzZqlv375XnUNv167ddRdx+fJlLVq0SLt371ZhYaESEhL04IMPqkOHDtc9bwAAgoGhQF+7dq2kK+fSf81kMmnevHnXXYTdbleDBg00ffp0xcbGaufOnZozZ45mz56t+Pj4654/AACBzlCgz58/36tFWCwWDR482DXcsWNHxcfH68iRIwQ6AAAG1Monxfz88886deqUmjRpUm68zWaTzWaTJKWlpSk2NtYX5fmc2WwO2nWH9wT77xTbFbyhJn+nKgz0SZMmac6cOZKkcePGVTiDBQsWeLSgsrIyzZ07V7169VKjRo3KTbNarbJara7hvLw8jy7bX8TGxgbtusN7gv13iu0K3uDp36mGDRtWOK3CQH/kkUdcn8ePH+/RgiricDg0b948mc1mPfTQQzWyTAAAAkGFgd6qVSvX54KCAnXt2vWq72zdutVjhTidTr355psqKCjQU089xXPjAQCoAkP3ob/55pvXHP/WW295rJCFCxfqxIkTevLJJ3mjGwAAVeR2N/jMmTOSrhwKz8nJkdPpLDfNU8Gbm5srm82msLAwjR492jV+zJgx6tGjh0eWAQBAIHMb6BMmTHB9/u159OjoaA0aNMgjRcTFxSkzM9Mj8wIAIBi5DfSMjAxJ0nPPPafnn3++RgoCAABVZ+gc+m/D/MyZM8rJyfFKQQAAoOoMBfqrr76qH374QZK0bt06PfHEE5o8ebL++7//26vFAQAAYwwF+p49e9S8eXNJ0qeffqpnn31WM2fO1MqVK71ZGwAAMMjQzd5lZWUym83Kz89XYWGh6x71goICrxYHAACMMRToTZs21b/+9S/l5ubq1ltvlSTl5+erbt26Xi0OAAAYY+iQ+9ixY5WVlaXS0lINHTpUknTw4EF1797dq8UBAABjDO2hJyYmauLEieXGdenSRV26dPFKUQAAoGrc7qEvXry43PBvr2qfPXu25ysCAABV5jbQN2zYUG546dKl5YZ3797t+YoAAECVuQ30Xz+7HQAA1F5uA91kMtVUHQAA4Dq4vSjObrdrz549rmGHw3HVMAAA8D23gf673/1OCxYscA3fcMMN5YajoqK8VxkAADDMbaDPnz+/puoAAADXwdCDZQAAQO1GoAMAEAAIdAAAAgCBDgBAACDQAQAIAAQ6AAABwNDb1mpCYWGhFixYoF27dqlevXp68MEHeT0rAAAG1ZpAX7RokcxmsxYuXKijR4/qpZdeUlJSkpo0aeLr0gAAqPVqxSH3kpISbdu2TUOGDJHFYlGrVq102223aePGjb4uDQAAv1ArAv3UqVMKDQ1Vw4YNXeOSkpJ0/PhxH1YFAID/qBWH3EtKSlS3bt1y4yIiIlRSUlJunM1mk81mkySlpaWV+wMg2ATzukvSjv8vuNcf3hHM21VaWpqvS8B1qhV76BaLRcXFxeXGFRcXy2KxlBtntVqVlpYW9L94U6ZM8XUJMIhe+Q965T/o1bXVikC/8cYbZbfbderUKde4Y8eOcUEcAAAG1YpAt1gs6ty5szIyMlRSUqIDBw5ox44d6tmzp69LAwDAL9SKQJekhx9+WKWlpRo9erRee+01jR49mj30ClitVl+XAIPolf+gV/6DXl2byel0On1dBAAAuD61Zg8dAABUH4EOAEAAINAD0MyZM7V+/Xpfl4EqyszM1Ouvv+7rMlANbHP+JxC3t1rxYBl41tNPP+3rEoCgwjaH2oA9dMAP2O12X5cABA1/3d7YQ/eRlStXavXq1SouLlZMTIwefvhh7d+/X9nZ2TKbzfrmm28UFxenyZMna9u2bfrss88UFhamsWPHqn379m7nPX36dPXo0UN/+MMfdPr0aS1YsEBHjx6V2WxWu3btNGnSpBpaS//nzT7l5ORo/vz5+umnn9SiRYtyjx3NycnRY489prFjx2rZsmWKj4/X888/7+3V9Qve7Mn69eu1fPlynT9/XvXq1dPQoUPVo0cPrV+/Xl9++aVatGihdevWKSIiQg8//LA6dOggiW3ut2pjj4Jie3Oixp04ccI5duxY59mzZ51Op9N55swZ56lTp5wZGRnOBx980Llz505nWVmZc+7cuc7U1FTnihUrnJcvX3Z+8cUXztTU1Ern/9xzzzltNpvT6XQ658yZ41yxYoXTbrc7L1265Ny/f79X1y2QeLtPTz/9tHPJkiXO0tJS5969e50jRoxwvvbaa65lDRo0yDl37lxncXGx89KlS15dV3/hzZ4UFxc7R44c6Txx4oTT6XQ68/PznVlZWU6n0+lct26dc+jQoc4vvvjCabfbnWvXrnWOGTPG6XA4nE4n29yv1dYeBcP2xiF3HwgJCdHly5eVnZ2tsrIyxcfHKzExUZLUqlUrpaSkKDQ0VF26dNH58+c1YMAAmc1mdevWTbm5ubp48aLhZZnNZuXm5urcuXMKDw9Xq1atvLVaAcebfcrLy9Phw4c1ZMgQhYWFqU2bNurYseNV3xs0aJAsFovCw8O9tp7+xNvbjslkUlZWlkpLSxUTE1Pu4VaxsbGyWq0KCQlRr169dO7cORUUFFw1j2Df5mpjj4Jle+OQuw8kJibqr3/9q5YtW6bs7Gy1b99eI0eOlCT97ne/c30vPDxcUVFRCgkJcQ1LV95OFxkZaWhZw4cP14cffqinn35akZGR6tevn/r06ePhNQpM3uxTfn6+IiMjy72AKC4uTnl5eeW+16BBA4+uk7/zZk8sFosef/xxffLJJ3rzzTd18803a+TIkWrUqJEkKTo62vXdOnXquOb3W8G+zdXGHp0/fz4otjcC3Ue6d++u7t27q6ioSG+//bbee+89JSQkeHw50dHRGjt2rCTpwIEDevHFF9WmTRvXX8xwz1t9iomJ0cWLF1VSUuL6R+a3/7hIV/ZGUJ43t52UlBSlpKSotLRUH374od566y298MILVZoH21zt61GwbG8ccveBkydPas+ePbp8+bLCw8MVHh7utV+kLVu26OzZs5Lk+qvX339pa4o3+xQXF6fmzZsrMzNTZWVlOnDggL799luPzDuQebMnP//8s3bs2KGSkhKZzWZZLJZqzTvYt7na2KNg2d7YQ/eBy5cv67333tOJEycUGhqqm2++WWPGjJHNZvP4sg4fPqwlS5aoqKhI0dHRGjVqlFeOBAQib/dpwoQJmj9/vkaNGqWWLVuqZ8+eVbo+Ihh5sydOp1Offvqp5s2bJ5PJpKZNm2r06NFVnk+wb3O1tUfBsL3xchYAAAIAh9wBAAgAHHL3UyNGjLjm+KefflqtW7eu4WpQEfpU+9CT2o8eVQ+H3AEACAAccgcAIAAQ6AAABAACHQCAAECgAwAQAAh0AAACAIEOAEAAINABAAgABDoAAAGAQAcAIAAQ6AB08OBB3XvvvYqPj5fFYtFNN92kQYMGqaysTCUlJZo0aZLatWunG264QYmJibr77rt14MCBq+bz008/acSIEUpMTFSdOnXUrFkzTZw40QdrBAQfnuUOQHfddZdiYmK0YMECxcbG6sSJE1q1apUcDocuXbqkCxcuaOrUqbrxxhuVn5+vN954Q127dtX+/fuVmJgo6UqY33777YqIiNALL7ygFi1aKCsrS59//rmP1w4IDjzLHQhyeXl5iouL07///W/179+/0u/b7XZdunRJCQkJeuGFFzRp0iRJ0siRI/XRRx/p4MGDatiwobfLBvAbHHIHglyDBg3UrFkzTZkyRQsXLtSPP/541XcyMzPVuXNnRUdHy2w2KzIyUoWFhfrhhx9c3/n888/Vr18/whzwEQIdCHImk0lffPGFbrvtNj311FNq2bKlmjVrpgULFkiSPvnkEw0ZMkStW7fW+++/r23btmnHjh2Ki4tTSUmJaz5nz55V48aNfbUaQNDjHDoANWvWTO+++66cTqe+//57zZs3T6mpqWratKk+/PBDJScna8mSJa7vX758Wfn5+eXm8cu5dwC+wR46ABeTyaSUlBT985//lCTt2bNHRUVFMpvL/+2/dOlS2e32cuPuvPNOffrppzp16lSN1Qvgf7GHDgS5Xbt2aeLEiRoyZIiSk5Nlt9u1ZMkSmc1m9enTR1FRUVq5cqUmTZqkfv366ZtvvtHcuXMVHR1dbj7PP/+8Vq1apf/zf/6Pnn76aSUnJ+vEiRNas2aN/uu//ss3KwcEEQIdCHKJiYm66aab9M9//lPZ2dmyWCz6/e9/r08//VQdO3ZUhw4ddPz4cS1evFhvvfWWOnXqpE8++UT33ntvufk0bdpUW7du1dSpU/XUU0+psLBQjRo10j333OOjNQOCC7etAQAQADiHDgBAACDQAQAIAAQ6AAABgEAHACAAEOgAAAQAAh0AgADg1/ehnzx50tcl+ERsbKzy8vJ8XQYMoFf+g175j2DulbuXH7GHDgBAACDQAQAIAAQ6AAABgEAHACAAEOgAAAQAAh0AgABAoAMAEAAIdAAAAgCBDgBAAPDrJ8Vtz77g6xJ8Iuq8SefPB+e6+xt65T/olf8I5l4NqPhBceyhAwAQCCrdQy8oKND333+vo0ePqqioSBEREWratKluueUWRUdHG17QmjVrtH79emVlZalbt2569NFHr/rO8uXLlZmZqalTp+qWW26p0ooAABDMKgz07OxsZWRkaO/evWrWrJkaNWqk6OhoFRcXa+PGjVqyZInatm2rIUOGqHHjxpUuKCYmRvfdd5++//57lZaWXjX99OnT2rJli2JiYq5vjQAACEIVBvobb7yh/v37a8KECQoLC7tq+uXLl/XNN99owYIFmjFjRqUL6ty5syTpyJEjOnv27FXT09PTNWzYMKWnp1elfgAAIDeBPnPmTLc/GBYWpq5du6pr167XXcSWLVsUFhamW2+91W2g22w22Ww2SVJaWpqioqKue9n+KDQ0NGjX3d/QK/9Br/wHvbo2n1/lXlxcrA8++EBTp06t9LtWq1VWq9U1fP78eW+WVmtFRUUF7br7G3rlP+iV/wjuXt1Y4RS3gT5t2jSZTCa3s37++eerV9P/37Jly9SzZ0/Fx8df13wAAAhmbgO9T58+Xi9g9+7dys/P19q1ayVd2eueM2eO7rnnHg0YMMDtz7Zc8p9er682CjWHKrHM7usyYAC98h/0yn8Eda9uX1rhJLeB3rt3b4/VYLfbZbfb5XA45HA4VFpaqtDQUE2bNk12+/825qmnntLIkSPVoUMHjy0bAIBA5zbQv/32W3377bcaM2bMVdPefvttderUyXDwrlixQsuXL3cNb9q0SQMHDtTgwYPLfS8kJESRkZGyWCyVzvPgXys/7x6Igvv8kX+hV/6DXvmPYO5VGzfT3Ab6p59+elXg/qJnz57KyMgwHOiDBw+ucF6/Nn/+fEPzAwAA/8vto1+zs7PVunXra067+eablZ2d7ZWiAABA1bgN9NLSUhUXF19zWklJyTWf+AYAAGqe20Bv2rSptm7des1p27ZtU9OmTb1REwAAqCK359DvvfdezZkzRxcvXlTnzp0VExOjc+fOadu2bVqxYoUef/zxGioTAAC44zbQU1JSNG7cOL377rtauvR/732LjY3VI488ovbt23u9QAAAULlKH/3apUsXdenSRSdPntSFCxdUr149NWzo5g3rAACgxhl+lnttDPHbG9fzdQk+ERvbQHl5Tl+XAQPolf+gV/6DXl2b24viAACAfyDQAQAIAAQ6AAABoErvQ7fb7Vq3bp2OHTumhIQEWa1WQ89cBwAA3lWlPfQlS5bo0KFDSkpK0pEjRzRnzhxv1QUAAKrAbaB/9tlncjgcruGsrCyNHTtWVqtVqamp+uGHH7xeIAAAqJzbQ+6lpaWaNm2aRo4cqZYtW6pVq1aaOXOmmjVrpgMHDiglJaWGygQAAO5U+ujXbt266Z133lFUVJSGDx+uQ4cOKSsrS3/84x/VuXPnmqoTAAC4UelFcfHx8XryySe1fft2vfjii7rzzjt1zz331ERtAADAILfn0EtKSvTpp58qPT1dP//8s6ZNm6bTp09r2rRpOnr0aA2VCAAAKuN2D33OnDmqW7eu2rZtq7179+rYsWMaPXq0srKytHjxYt1000166KGHaqpWAABQAbeBfvDgQaWnpyskJER33HGHnnrqKUnSTTfdpOnTp2vdunU1UiQAAHDPbaC3b99e8+bNU5s2bbRnzx516NCh3PQ77rjDq8UBAABj3Ab6hAkTtG3bNuXk5Khnz5669dZbq72gNWvWaP369crKylK3bt306KOPSrpyFCAjI0NHjhxRSEiI2rZtq1GjRikmJqbaywIAINi4DfSQkBB17drVIwuKiYnRfffdp++//16lpaWu8RcvXpTValX79u0VGhqq9PR0vfHGG3rmmWc8slwAAIKB20Dft2+f2rRpI0lyOBz6+OOPtW3bNjmdTnXq1En33nuvQkKMPT32l3vWjxw5orNnz7rG//Ywft++fTV9+vSqrAMAAEHPbRq//PLLrs//+te/tHHjRt19993q37+/vv76a61YscLjBe3fv19NmjTx+HwBAAhkbvfQnU6n6/OmTZs0efJkV9gmJSUpLS1NgwYN8lgxx44d0/Lly/WPf/zjmtNtNptsNpskKS0tTbGxsR5btj8xm81Bu+7+hl75D3rlP+jVtbkNdJPJ5PpcWFhYbs+5UaNGKigo8Fghp0+f1syZMzVq1Ci1bt36mt+xWq2yWq2u4by8PI8t35/ExsYG7br7G3rlP+iV/wjmXjVs2LDCaW4D/dKlS3ruueckXXlRS25uruLi4iRJBQUFqlOnjkcKzM3N1Ysvvqj7779fPXv29Mg8AQAIJm4DfezYsa7Pd9xxR7lD8D/99FOVwtdut8tut8vhcMjhcKi0tFShoaEqKCjQCy+8oD/+8Y+68847q7EKAADA5Px1SntRZmamli9fXm7cwIEDZTKZtGzZsqv29pcuXVrpPE+ePOnRGv1FMB9u8jf0yn/QK/8RzL1yd8i90kB3OBzat2+fjh8/rkuXLqlBgwZq3ry525nWFAIdtR298h/0yn8Ec6+qfQ49Oztbs2bNUn5+vpxOp+x2uxo3bqycnBx16tRJjzzyiMLDwz1eMAAAqBq396G/9dZb6tOnj5YuXaqlS5dq4MCBateund58802VlZXp3Xffrak6AQCAG24DPSsrS/3795fJZFJISIgGDBigTZs2KSIiQn/729+0ZcuWmqoTAAC44TbQY2NjdejQIdfwwYMHFR0dLUm64YYbVFZW5tXiAACAMW7PoT/wwAOaMWOG60Ev+/btc70l7ejRo0pKSvJ+hQAAoFKVXuV++vRpfffdd5KkW265pVZc3f4LrnJHbUev/Ae98h/B3KtqX+UuSYmJierbt69HCwIAAJ5l7N2nAACgViPQAQAIAAQ6AAABgEAHACAAVCnQ09PTyw0vWrTIo8UAAIDqqVKgf/XVV+WGN23a5NFiAABA9VzXIfcaevMqAACoRKX3oW/YsEHSlfAuKytzDffq1cu7lQEAAMMqDfS9e/e6PjscDtcwgQ4AQO1RaaCnpqa6Pu/YsaPcsMlk8k5VAACgSrhtDQCAAFClQI+NjXU7DAAAfKPSt63VZrxtDbUdvfIf9Mp/BHOv3L1tjUPuAAAEgAoDffbs2Tp06JDbHz506JBmz55taEFr1qzRlClT9OCDD2r+/Pnlpu3evVuPP/64hg8frueff165ubmG5gkAAK6o8Cp3q9Wq9PR0FRUVqU2bNmrYsKHq1q2r4uJinTp1Snv37lVkZKSGDh1qaEExMTG677779P3336u0tNQ1/vz585o9e7bGjh2rjh07KiMjQ6+++qpmzJhx/WsHAECQqDDQU1JSlJKSosOHD2vnzp368ccfVVRUpMjISCUlJenxxx/Xf/zHfxheUOfOnSVJR44c0dmzZ13jt2/friZNmqhr166SpEGDBulvf/ubTpw4oUaNGlV3vQAACCqV3ofevHlzNW/e3GsFHD9+XElJSa5hi8WixMREHT9+/KpAt9lsstlskqS0tLSgvcrebDYH7br7G3rlP+iV/6BX11ZpoHtbSUmJoqKiyo2LiIhQSUnJVd+1Wq2yWq2u4WC9yjGYr/D0N/TKf9Ar/xHMvarVV7lbLBYVFxeXG1dUVCSLxeKjigAA8D8+D/QmTZro2LFjruGSkhKdOXNGTZo08WFVAAD4lxoLdLvdrtLSUjkcDjkcDpWWlsput+v2229XVlaWtm7dqtLSUi1fvlxJSUlcEAcAQBUYPoe+a9cubd68WQUFBZoyZYoOHz6s4uJitWvXztDPr1ixQsuXL3cNb9q0SQMHDtTgwYM1efJkLV68WHPnzlWLFi00ceLEqq8JAABBzFCgr169WqtWrdIf/vAHbd26VZIUHh6ud955R//5n/9paEGDBw/W4MGDrzntlltu0auvvmqsYgAAcBVDh9xXrVqlZ599VgMGDFBIyJUfadSoUdA+Sx0AgNrGUKAXFxdfdc9fWVmZzGaf3/UGAABkMNBbt26tlStXlhu3evVqtW3b1hs1AQCAKjIU6A899JC2b9+uRx99VCUlJZo4caK2bNmiv/zlL96uDwAAGGDomHlMTIxeeuklHTp0SHl5eWrQoIGSk5Nd59MBAIBvGT4JbjKZ1KJFC7Vo0cKb9QAAgGowFOjjxo2rcNqCBQs8VgwAAKgeQ4E+fvz4csPnzp3TqlWr1K1bN68UBQAAqsZQoLdp0+aqcW3bttWMGTP05z//2eNFAQCAqqn2VW1ms1k5OTmerAUAAFSToT30jIyMcsOXLl3Szp071aFDB68UBQAAqsZQoJ89e7bccJ06ddSvXz/17NnTK0UBAICqMRToqamp3q4DAABchwoDfc+ePYZmYPT1qQAAwHsqDHQj95ebTCbNmzfPowUBAICqqzDQ58+fX5N1AACA68DD2AEACACGLoorKirSsmXLtG/fPl24cEFOp9M1jUe/AgDge4b20BctWqSffvpJAwcOVGFhoR566CHFxsbqrrvu8nZ9AADAAEOBvmvXLk2ePFmdOnVSSEiIOnXqpEmTJmnTpk3erg8AABhg6JC70+lURESEJMlisaioqEjR0dE6ffq0xwrJyclRenq6Dh48KLPZrC5duuivf/2rQkNDPbYMAAAClaE99KSkJO3bt0+S1KpVKy1atEiLFi3SjTfe6LFC0tPTFRUVpbfeekuvvPKK9u3bp7Vr13ps/gAABDK3gX7x4kVJ0iOPPKK4uDhJ0qhRoxQeHq6LFy/qscce81ghOTk56tq1q8LDwxUdHa2UlBRlZ2d7bP4AAAQyk/PXl6z/xrBhw9SxY0f16tVLHTp0UEiI9+5y++KLL/TDDz9o9OjRunjxombMmKEhQ4bo9ttvd33HZrPJZrNJktLS0lRaWuq1emozs9mssrIyX5cBA+iV/6BX/iOYexUeHl7hNLeBfvToUW3atElfffWVHA6HunXrpt69e6tp06YeLzI7O1tz587VsWPH5HA41KtXL6WmpspkMlX4MydPnvR4Hf4gNjZWeXl5vi4DBtAr/0Gv/Ecw96phw4YVTnMb6L9wOBzatWuXNm7cqB07dighIUG9evVSjx49FB0dfd0FOhwOPfbYY7Jarbr77rtVUlKiBQsWqGHDhho+fHiFP0ego7ajV/6DXvmPYO6Vu0A3dAw9JCREKSkpmjBhghYuXKi7775ba9as8dhb2AoLC5WXl6e+ffsqLCxM9erVU+/evbVz506PzB8AgEBXpZPi+fn5Wrt2rT7++GMVFhaqe/fuHikiKipK8fHx+vzzz2W323Xx4kVt2LBBN910k0fmDwBAoKv0PvTS0lJt3bpVGzZs0P79+9W6dWvdc8896ty5s+rUqeOxQv7+979ryZIl+ve//62QkBC1bdtWf/nLXzw2fwAAApnbQJ83b5527Nih+vXrq0ePHho3bpxiY2O9UkjTpk01ffp0r8wbAIBA5zbQ69Spo2eeeUYtW7asqXoAAEA1uA300aNH11QdAADgOvA+dAAAAgCBDgBAACDQAQAIAIYC/ZVXXtH27duD9tm5AADUdoYCvXXr1lqxYoXGjBmjhQsX6ocffvB2XQAAoAoqfbCMJPXr10/9+vXT8ePHtWnTJr322msym83q2bOnunfvrsTERG/XCQAA3DD0cpbf2r9/vxYvXqysrCxZLBYlJydrxIgRXnkLmzu8nAW1Hb3yH/TKfwRzr9y9nMXQHrp0JTw3btyozZs3y2w2q0ePHnryyScVFRWlzz//XK+88ormz5/vkYIBAEDVGAr0KVOmKDc3V127dtWECRPUokWLctP79eun1atXe6VAAABQOUOBPmDAAN12220ymyv+OnvnAAD4jqGr3OvWraucnJxy406ePKldu3Z5pSgAAFA1hgI9PT1ddevWLTfOYrEoPT3dK0UBAICqMRToBQUFiomJKTcuJiZGP//8szdqAgAAVWQo0BMSErRnz55y4/bu3av4+HivFAUAAKrG0EVxgwYN0uzZs9WnTx8lJCTozJkzWrdunVJTU71dHwAAMMDQHnqnTp00depUlZSU6H/+539UUlKiZ555Rp06dfJ2fQAAwADDD5ZJTk5WcnKyN2sBAADVVGGgf/TRR7rvvvskSRkZGRXOYMiQIZ6vCgAAVEmFgX727NlrfvamzZs3a/ny5crLy1N0dLRSU1PVunXrGlk2AAD+rMJAHz16tOtzTVz8tmvXLr333nt6/PHHlZyczC1xAABUQYWBfubMGUMzSEhI8EghmZmZGjhwoFq2bClJql+/vkfmCwBAMKgw0CdMmGBoBu7OrxvlcDh0+PBh3XbbbRo/frwuX76sTp06acSIEQoPD7/u+QMAEOiq9T50T8vPz9fYsWPVrFkzPfnkkwoNDdUrr7yiNm3a6IEHHnB9z2azyWazSZLS0tJUWlrqq5J9ymw2q6yszNdlwAB65T/olf8I5l6528k1fNuaJOXl5Sk/P1/169dXbGzsdRf2i18K7Nu3r+sRs3fddZc++uijcoFutVpltVrL1ROMYmNjg3bd/Q298h/0yn8Ec68aNmxY4TRDgX7u3Dm9+uqrOnjwoOrVq6cLFy6oZcuWmjhxokfOdd9www1q0KCBTCaTa9yvPwMAAPcMPSlu4cKFSkpK0jvvvKO3335b77zzjpo2baqFCxd6rJDevXtrzZo1KigoUGFhoT777DPdeuutHps/AACBzNAe+g8//KAnnnhCZvOVr1ssFg0fPlxjx471WCH333+/Lly4oIkTJyosLExdu3Z1PdgGAAC4ZyjQIyMjlZ2draZNm7rGnTx5UhEREZ4rxGzWww8/rIcffthj8wQAIFgYCvT+/fvrxRdfVJ8+fRQXF6fc3FytX7+ex74CAFBLGAp0q9WqxMREffXVV8rKylJMTIwmTJig3//+996uDwAAGOA20J1Op7788ktlZWWpWbNmHj1nDgAAPMftVe5Lly5VZmamfv75Z73//vvKzMysqboAAEAVuN1D37Jli6ZPn66GDRsqOztbs2bN0uDBg2uqNgAAYJDbPfSioiLXU2kaN26swsLCGikKAABUTaXn0HNycvTL494dDke5Yclzb1sDAADV5zbQL126pPHjx5cb99thT7xtDQAAXB+3gU5YAwDgHww9yx0AANRuBDoAAAGAQAcAIAAQ6AAABAACHQCAAFDhVe7jxo0zNIMFCxZ4rBgAAFA9FQb6r+83P3TokDZs2KA//elPrtenrl27Vj179qyRIgEAgHsVBnqbNm1cn9PT0/XMM8+ofv36rnEdOnTQzJkzdffdd3u3QgAAUClD59Dz8/NlsVjKjbNYLMrPz/dKUQAAoGrcPinuF7fddptefvll3X///apfv77Onj2rlStXqmPHjt6uDwAAGGAo0EePHq1ly5Zp4cKFys/PV/369dWlSxcNGjTI2/UBAAADDAV6eHi4hg0bpmHDhnm7HgAAUA2G70PftWuXFixYoLS0NEnS4cOHtWfPHo8XdOrUKQ0bNkyvv/66x+cNAECgMhToq1ev1sKFC3XjjTdq//79kq7stX/44YceLyg9PV3Nmzf3+HwBAAhkhgJ91apVevbZZzVgwACFhFz5kUaNGunkyZMeLWbz5s2KiIhQu3btPDpfAAACnaFz6MXFxYqNjS03rqysTGazoR83pKioSJmZmZo2bZq+/PLLa37HZrPJZrNJktLS0q6qKViYzeagXXd/Q6/8B73yH/Tq2gwlcuvWrbVy5Urdd999rnGrV69W27ZtPVZIRkaG7rjjDjVo0KDC71itVlmtVtdwXl6ex5bvT2JjY4N23f3JwIEDFRYWpg8++MDXpcAAtiv/EOzbVcOGDSucZnI6nc7KZnDu3Dm9/PLLunDhgvLz8xUfH6+6detqypQpio6Ovu4Cjx49qtdff12zZs2S2WxWZmamTp8+rQkTJrj9OU8f8vcX/MMj3fPeAV+XEHD+PayVr0vwqWDfrrgQ2Tsqy7GqchfohvbQY2Ji9NJLL+nw4cPKzc1VgwYNlJyc7Dqffr327t2r3Nxc1wthSkpK5HA49OSTT+rll1/2yDIAAAhkhgJ91qxZ+sc//qHk5GQlJye7xs+ePVt///vfr7sIq9Wqbt26uYY//vhj5ebmavTo0dc9bwAAgoGhQN+7d2+VxldVnTp1VKdOHdewxWJRWFiYoqKiPDJ/AAACndtAz8jIkHTlivZfPv/izJkziouL80pRgwcP9sp8AQAIVG4D/ezZs5Ikh8Ph+vyL2NhYghcAgFrCbaCnpqZKklq2bFnudjEAAFC7GDqH/kuYFxcX68KFC/r1nW4JCQneqQwAABhmKNCzs7P1+uuv69ixY1dN++25dQAAUPMM3Ui+aNEitW3bVosXL1ZERITeeecd/d//+3/16KOPers+AABggKFAP3bsmIYNG6bIyEg5nU5FRERo+PDh7J0DAFBLGAr0sLAw2e12SVK9evWUl5cnp9OpwsJCrxYHAACMMXQOvVWrVtqyZYt69+6tLl26aObMmQoLC/Poy1kAAED1GQr0J554wvX5gQceUJMmTVRSUqKePXt6rTAAAGBclV9oHhISQpADAFDLGAr0oqIirVq1SkePHlVJSUm5aVOnTvVKYQAAwDhDgf7Pf/5TDodDt99+u8LDw71dEwAAqCJDgf7jjz8qPT1dZnOVj9ADAIAaYOi2tVatWunEiRPergUAAFSToV3u1NRUvfTSS0pOTlZ0dHS5aQMHDvRGXQAAoAoMBfoHH3ygs2fPKi4uTsXFxa7xJpPJa4UBAADjDAX6119/rddee00xMTHergcAAFSDoXPoCQkJCg0N9XYtAACgmgztoffo0UOzZs1S3759rzqH3q5dO2/UBQAAqsBQoK9du1bSlXPpv2YymTRv3jzPVwUAAKrEUKDPnz/fq0VcvnxZixYt0u7du1VYWKiEhAQ9+OCD6tChg1eXCwBAoDB0Dt3b7Ha7GjRooOnTp2vJkiUaOnSo5syZo5ycHF+XBgCAX6hwD33SpEmaM2eOJGncuHEVzmDBggXXXYTFYtHgwYNdwx07dlR8fLyOHDmi+Pj4654/AACBrsJAf+SRR1yfx48fXyPF/OLnn3/WqVOn1KRJk3LjbTabbDabJCktLU2xsbE1WldtYTabg3bd4T3B/jvFdgVvqMnfqQoDvVWrVq7PBQUF6tq161Xf2bp1q8cLKisr09y5c9WrVy81atSo3DSr1Sqr1eoazsvL8/jy/UFsbGzQrju8J9h/p9iu4A2e/p1q2LBhhdMMnUN/8803rzn+rbfeql5FFXA4HJo3b57MZrMeeughj84bAIBA5vYq9zNnzki6ErQ5OTlyOp3lpnnyVapOp1NvvvmmCgoK9NRTT/FmNwAAqsBtak6YMMH1+bfn0aOjozVo0CCPFbJw4UKdOHFCzz77LO9cBwCgitwGekZGhiTpueee0/PPP++1InJzc2Wz2RQWFqbRo0e7xo8ZM0Y9evTw2nIBAAgUho5r/zbMz5w5I5PJ5LFbyuLi4pSZmemReQEAEIwMXRT36quv6ocffpAkrVu3Tk888YQmT56s//7v//ZqcQAAwBhDgb5nzx41b95ckvTpp5/q2Wef1cyZM7Vy5Upv1gYAAAwydMi9rKxMZrNZ+fn5KiwsdN2jXlBQ4NXiAACAMYYCvWnTpvrXv/6l3Nxc3XrrrZKk/Px81a1b16vFAQAAYwwdch87dqyysrJUWlqqoUOHSpIOHjyo7t27e7U4AABgjKE99MTERE2cOLHcuC5duqhLly5eKQoAAFSN2z30xYsXlxv+7VXts2fP9nxFAACgytwG+oYNG8oNL126tNzw7t27PV8RAACoMreB/utntwMAgNrLbaCbTKaaqgMAAFwHtxfF2e127dmzxzXscDiuGgYAAL7nNtB/97vfacGCBa7hG264odxwVFSU9yoDAACGuQ30+fPn11QdAADgOhh6sAwAAKjdCHQAAAIAgQ4AQAAg0AEACAAEOgAAAYBABwAgABDoAAAEAEOvT60JhYWFWrBggXbt2qV69erpwQcf5H3rAAAYVGsCfdGiRTKbzVq4cKGOHj2ql156SUlJSWrSpImvSwMAoNarFYfcS0pKtG3bNg0ZMkQWi0WtWrXSbbfdpo0bN/q6NAAA/EKtCPRTp04pNDRUDRs2dI1LSkrS8ePHfVgVAAD+o1Ycci8pKVHdunXLjYuIiFBJSUm5cTabTTabTZKUlpZW7g+AYBPM6y5JO/6/4F5/eEcwb1dpaWm+LgHXqVbsoVssFhUXF5cbV1xcLIvFUm6c1WpVWlpa0P/iTZkyxdclwCB65T/olf+gV9dWKwL9xhtvlN1u16lTp1zjjh07xgVxAAAYVCsC3WKxqHPnzsrIyFBJSYkOHDigHTt2qGfPnr4uDQAAv1ArAl2SHn74YZWWlmr06NF67bXXNHr0aPbQK2C1Wn1dAgyiV/6DXvkPenVtJqfT6fR1EQAA4PrUmj10AABQfQQ6AAABgEAPQDNnztT69et9XQaqKDMzU6+//rqvy0A1sM35n0Dc3mrFg2XgWU8//bSvSwCCCtscagP20AE/YLfbfV0CEDT8dXtjD91HVq5cqdWrV6u4uFgxMTF6+OGHtX//fmVnZ8tsNuubb75RXFycJk+erG3btumzzz5TWFiYxo4dq/bt27ud9/Tp09WjRw/94Q9/0OnTp7VgwQIdPXpUZrNZ7dq106RJk2poLf2fN/uUk5Oj+fPn66efflKLFi3KPXY0JydHjz32mMaOHatly5YpPj5ezz//vLdX1y94syfr16/X8uXLdf78edWrV09Dhw5Vjx49tH79en355Zdq0aKF1q1bp4iICD388MPq0KGDJLa536qNPQqK7c2JGnfixAnn2LFjnWfPnnU6nU7nmTNnnKdOnXJmZGQ4H3zwQefOnTudZWVlzrlz5zpTU1OdK1ascF6+fNn5xRdfOFNTUyud/3PPPee02WxOp9PpnDNnjnPFihVOu93uvHTpknP//v1eXbdA4u0+Pf30084lS5Y4S0tLnXv37nWOGDHC+dprr7mWNWjQIOfcuXOdxcXFzkuXLnl1Xf2FN3tSXFzsHDlypPPEiRNOp9PpzM/Pd2ZlZTmdTqdz3bp1zqFDhzq/+OILp91ud65du9Y5ZswYp8PhcDqdbHO/Vlt7FAzbG4fcfSAkJESXL19Wdna2ysrKFB8fr8TERElSq1atlJKSotDQUHXp0kXnz5/XgAEDZDab1a1bN+Xm5urixYuGl2U2m5Wbm6tz584pPDxcrVq18tZqBRxv9ikvL0+HDx/WkCFDFBYWpjZt2qhjx45XfW/QoEGyWCwKDw/32nr6E29vOyaTSVlZWSotLVVMTEy5h1vFxsbKarUqJCREvXr10rlz51RQUHDVPIJ9m6uNPQqW7Y1D7j6QmJiov/71r1q2bJmys7PVvn17jRw5UpL0u9/9zvW98PBwRUVFKSQkxDUsXXk7XWRkpKFlDR8+XB9++KGefvppRUZGql+/furTp4+H1ygwebNP+fn5ioyMLPcCori4OOXl5ZX7XoMGDTy6Tv7Omz2xWCx6/PHH9cknn+jNN9/UzTffrJEjR6pRo0aSpOjoaNd369Sp45rfbwX7Nlcbe3T+/Pmg2N4IdB/p3r27unfvrqKiIr399tt67733lJCQ4PHlREdHa+zYsZKkAwcO6MUXX1SbNm1cfzHDPW/1KSYmRhcvXlRJSYnrH5nf/uMiXdkbQXne3HZSUlKUkpKi0tJSffjhh3rrrbf0wgsvVGkebHO1r0fBsr1xyN0HTp48qT179ujy5csKDw9XeHi4136RtmzZorNnz0qS669ef/+lrSne7FNcXJyaN2+uzMxMlZWV6cCBA/r22289Mu9A5s2e/Pzzz9qxY4dKSkpkNptlsViqNe9g3+ZqY4+CZXtjD90HLl++rPfee08nTpxQaGiobr75Zo0ZM0Y2m83jyzp8+LCWLFmioqIiRUdHa9SoUV45EhCIvN2nCRMmaP78+Ro1apRatmypnj17Vun6iGDkzZ44nU59+umnmjdvnkwmk5o2barRo0dXeT7Bvs3V1h4Fw/bGy1kAAAgAHHIHACAAcMjdT40YMeKa459++mm1bt26hqtBRehT7UNPaj96VD0ccgcAIABwyB0AgABAoAMAEAAIdAAAAgCBDgBAACDQAQAIAP8/zA2A/PMUfd4AAAAASUVORK5CYII=",
      "text/plain": [
       "<Figure size 576x576 with 2 Axes>"
      ]
     },
     "metadata": {},
     "output_type": "display_data"
    }
   ],
   "source": [
    "# visualize and compare the result\n",
    "ope.visualize_off_policy_estimates(\n",
    "    input_dict, \n",
    "    compared_estimators=state_marginal_estimators_name,\n",
    "    random_state=random_state, \n",
    "    sharey=False,\n",
    ")"
   ]
  },
  {
   "cell_type": "code",
   "execution_count": null,
   "metadata": {},
   "outputs": [
    {
     "data": {
      "image/png": "iVBORw0KGgoAAAANSUhEUgAAAfQAAAIsCAYAAAAEU1tVAAAAOXRFWHRTb2Z0d2FyZQBNYXRwbG90bGliIHZlcnNpb24zLjYuMiwgaHR0cHM6Ly9tYXRwbG90bGliLm9yZy8o6BhiAAAACXBIWXMAAAsTAAALEwEAmpwYAABOHklEQVR4nO3deXQUdaL+/6eTTkiCZBIIBAMhGYhIAFkEBIZVbouoiKgQFBBHBNmGRZ074ogIKhiQ7+ACokDAI9dRNkVFFm+8CIgsjhdlFQQGQlizQCAkTZLu/v3Bz75GSKcC3el09/t1zpzTVdVUPeUnfZ6pruoqk8PhcAgAAPi0IG8HAAAAN45CBwDAD1DoAAD4AQodAAA/QKEDAOAHKHQAAPwAhQ7A7aZMmSKTyeTtGEBAodABAPADFDoAAH6AQgdQyk8//aQHH3xQtWrVUnh4uG699Va99tprkiSbzaZJkybp5ptvVkREhLp37669e/fKZDJpypQp3g0OBDiztwMAqDp27Nih7t27KykpSbNnz1b9+vX1yy+/aNeuXZKunBufPn26nnnmGfXs2VP/+te/1KdPHy+nBiBR6AB+469//atq1aqlbdu2KSIiQpLUo0cPSdK5c+c0e/ZsPfXUU5o1a5YkqWfPngoODtbEiRO9lhnAFXzlDkCSVFBQoC1btmjQoEHOMv+t3bt369KlS0pJSSk1/5FHHqmsiABcoNABSLpyBG6321W/fv1rLj916pQkKTY2ttT8308D8A4KHYAkKTo6WkFBQTpx4sQ1l998882SpDNnzpSa//tpAN5BoQOQJEVERKhz5876r//6LxUWFl61vEWLFqpevbqWLVtWav7HH39cWREBuMBFcQCcZs2apW7duqljx4569tlnVb9+fR05ckQ//vij3n77bT399NOaNm2aatSooZ49e+r7779XWlqat2MDEIUO4DfatWunLVu2aPLkyRo7dqwuX76shIQEPfHEE5Ku/GzN4XBo4cKFmjNnjtq3b68vvvhCzZo183JyACaHw+HwdggAvs1kMumll17i5jKAF3EOHQAAP0ChAwDgBziHDuCGceYO8D6O0AEA8AMUOgAAfoBCBwDAD/j0OfSTJ096O4JXxMTEKDs729sxYABj5TsYK98RyGMVFxdX5jKO0AEA8AMUOgAAfqDSCn3dunWaOHGiBg4cqLlz517zPStWrFBKSop27dpVWbEAAPALlXYOPTo6Wg899JB++uknFRUVXbX89OnT2rp1q6KjoysrEgAAfqPSjtDbt2+vO+64QzVq1Ljm8rS0NA0aNEhms09fpwcAgFdUiXPoW7duVUhIiG6//XZvRwEAwCd5/XC4sLBQH330kSZNmlTue9PT05Weni5JSk1NVUxMjKfjVUlmszlg993XMFa+g7HyHYzVtXm90JcvX66uXbuqTp065b7XYrHIYrE4pwP1d4iB/BtMX8NY+Q7GyncE8li5+h261wt99+7dys3N1fr16yVJFy5c0OzZs/XAAw+ob9++3g0HAICPqLRCt9lsstlsstvtstvtKioqUnBwsCZPniybzeZ83/PPP68hQ4aodevW5a5zR+ZFT0ausiIvmHThQmDuu69hrHwHY+U7Anms+pZ9gF55hb5y5UqtWLHCOb1582b169dPKSkppd4XFBSk6tWrKywsrLKiAQDg80wOH36Q8aodB7wdwSsiIyN14cIFb8eAAYyV72CsfEcgj1XfO24tc1m5R+h5eXn66aefdPToURUUFCgiIkKJiYlq0aKFoqKi3JkTAABcpzILPTMzU0uXLtXevXvVsGFD1atXT1FRUSosLNSmTZv0/vvvq1mzZhowYIDq169fmZkBAMDvlFno77zzjvr06aNx48YpJCTkquXFxcX617/+pXnz5mnatGkeDQkAAFzjHLoPCuTzR76GsfIdjJXvCOSxcnUOvUrc+hUAANwYl0fokydPlslkcrmCqVOnuj2UUftGP+a1bXtTsDlYthJb+W+E1zFWvoOx8h2BPFZN31lS5jKXV7n36NHD7WEAAID7cQ7dBwXy+SNfw1j5DsbKdwTyWF33OfQffvhB8+fPv+ay+fPna+fOnTeWDAAAuIXLQl+9erW6dOlyzWVdu3bV559/7pFQAACgYlwWemZmppKTk6+57NZbb1VmZqZHQgEAgIpxWehFRUUqLCy85jKr1aqioiKPhAIAABXjstATExO1bdu2ay7bvn27EhMTPZEJAABUkMufrT344IOaPXu2Ll26pPbt2ys6Olrnzp3T9u3btXLlSk2YMKGSYgIAAFdcFnqrVq00atQoffDBB1qy5P9+zB4TE6MRI0aoZcuWHg8IAADKV+7jUzt06KAOHTro5MmTunjxomrUqKG4uLjKyAYAAAwqt9B/RYkDAFB1GS70quiO+jW8HcErYmJqKTvbZ2/wF1AYK9/BWPkOxuraeNoaAAB+gEIHAMAPVOgrd5vNpg0bNujYsWOKjY2VxWJRWFiYp7IBAACDKnSE/v777+vQoUNKSEjQkSNHNHv2bE/lAgAAFeDyCP3LL7/UPffco6CgK72fkZGhqVOnSpK6d++uYcOGGd7QunXr9M033ygjI0OdOnXSmDFjJEkHDx7U0qVLdeTIEQUFBalZs2Z64oknFB0dfb37BABAwHFZ6EVFRZo8ebKGDBmixo0bq0mTJpo+fboaNmyon3/+Wa1atTK8oejoaD300EP66aefSt0D/tKlS7JYLGrZsqWCg4OVlpamd955Ry+88MJ17xQAAIGm3Fu/durUSYsXL1ZkZKQGDx6sQ4cOKSMjQ3fffbfat29veEO/vvfIkSPKyclxzm/dunWp9/Xq1UtTpkypwC4AAIByL4qrU6eOnnvuOe3YsUOvvPKKevbsqQceeMBjgfbv36/4+PhrLktPT1d6erokKTU1VTExMR7LUZWZzeaA3Xdfw1j5DsbKN9x1110ymUz66quvvB2lynFZ6FarVenp6Tpz5ozi4+M1efJkrVq1SpMnT9bQoUPd/rS1Y8eOacWKFfrb3/52zeUWi0UWi8U5nZ2d7dbt+4qYmJiA3Xdfw1j5DsbKNxQXFyskJCRgx8rVXVtdFvrs2bMVHh6uZs2aae/evTp27JiGDx+ujIwMLVq0SA0aNNDQoUPdEvL06dOaPn26nnjiCSUnJ7tlnQAABAqXhX7w4EGlpaUpKChId955p55//nlJUoMGDTRlyhRt2LDBLSGysrL0yiuv6OGHH1bXrl3dsk4AAAKJy0Jv2bKl5syZo6ZNm2rPnj1XXcB25513Gt6QzWaTzWaT3W6X3W5XUVGRgoODlZeXp5dffll33323evbseX17AQBAgHNZ6OPGjdP27dt19uxZde3aVbfffvt1b2jlypVasWKFc3rz5s3q16+fTCaTzpw5o+XLl2v58uXO5b99/joAAHDNZaEHBQWpY8eObtlQSkqKUlJSrrmsf//+btkGAACBymWh79u3T02bNpUk2e12ff7559q+fbscDofatWunBx980HkXOQAA4D0u23jGjBnO159++qk2bdqk+++/X3369NF3332nlStXejwgAAAon8sjdIfj/x4gv3nzZj377LPOm74kJCQoNTWVr8sBAKgCXB6hm0wm5+v8/PxSd3CrV6+e8vLyPJcMAAAY5vII/fLly3rppZckXXlQS1ZWlmrXri1JysvLU7Vq1TyfEAAAlMtloY8cOdL5+s477yz1Ffy///1vbgIDAEAV4bLQu3fvXuayVq1aVejxqQAAwHPKfdqa3W7Xvn37dPz4cV2+fFm1atVSo0aNXN4gHgAAVC6XhZ6ZmamZM2cqNzdXDodDNptN9evX19mzZ9WuXTuNGDFCoaGhlZUVAACUweVV7u+995569OihJUuWaMmSJerXr5+aN2+ud999VyUlJfrggw8qKycAAHDBZaFnZGSoT58+MplMCgoKUt++fbV582ZFREToySef1NatWysrJwAAcMHlV+4xMTE6dOiQGjduLOnK41SjoqIkSTfddJNKSko8HhAA4HlvvfWWtyMYkpmZKcl38o4bN67StuWy0B999FFNmzZNycnJkq7c233MmDGSpKNHjyohIcHzCQEAQLlcFnrbtm01Y8YM/fjjj5KkIUOGOK9ub9iwoV5++WWPBwQAAOUr92drdevWVa9evSojCwAAuE48+xQAAD9AoQMA4AcodAAA/ACFDgCAH6hQoaelpZWaXrhwoVvDAACA61OhQv/2229LTW/evNmtYQAAwPUp92drrvz2+ejlWbdunb755htlZGSoU6dOzhvUSNLu3buVlpam7Oxs3XLLLRo9erRq1659I9EAAAgo5R6hb9y4URs3btQ333yjkpIS53RFRUdH66GHHtKdd95Zav6FCxc0a9YsDRgwQIsWLVLDhg31xhtvVHj9AAAEsnILfe/evdq7d6/27dsnu93unK6o9u3b64477lCNGjVKzd+xY4fi4+PVsWNHhYaGqn///jp69KhOnDhR4W0AABCoyv3KffTo0c7X33//falpk8l0wwGOHz9e6p7wYWFhqlu3ro4fP6569erd8PoBAAgEN3QO3R2sVqsiIyNLzYuIiJDVar3qvenp6UpPT5ckpaamKiYmplIyVjVmszlg993XMFa+g7HyDQMHDvR2hAqpzL+pChX674O5I2hYWJgKCwtLzSsoKFBYWNhV77VYLLJYLM7p7OzsG96+L4qJiQnYffc1jJXvYKzgCe7+m/r1AWnXUqGfrb3++uulpv/f//t/15foN+Lj43Xs2DHntNVq1ZkzZxQfH3/D6wYAIFBU2p3ibDabioqKZLfbZbfbVVRUJJvNpjvuuEMZGRnatm2bioqKtGLFCiUkJHD+HACACiiz0GfNmqVDhw65/MeHDh3SrFmzDG1o5cqVGjx4sFatWqXNmzdr8ODBWrlypSIjI/Xss8/q448/1hNPPKFDhw5p/PjxFdsLAAACXJnn0C0Wi9LS0lRQUKCmTZsqLi5O4eHhKiws1KlTp7R3715Vr15djzzyiKENpaSkKCUl5ZrLWrRowW/PAQC4AWUWeqtWrdSqVSsdPnxYO3fu1C+//KKCggJVr15dCQkJmjBhgv74xz9WZlYAAFCGcq9yb9SokRo1alQZWQAAwHXi8akAAPgBCh0AAD9AoQMA4AcodAAA/IDhW7/u2rVLW7ZsUV5eniZOnKjDhw+rsLBQzZs392Q+AABggKEj9LVr12rBggW6+eabtX//fklSaGioPv74Y4+GAwAAxhgq9DVr1ujFF19U3759FRR05Z/Uq1dPJ0+e9Gg4AKgM/fr101133eXtGMANMVTohYWFVz1ZraSkRGaz15++CgAAZLDQk5OTtWrVqlLz1q5dq2bNmnkiEwAAqCBDhT506FDt2LFDY8aMkdVq1fjx47V161Y9/vjjns4HAAAMMPSdeXR0tF577TUdOnRI2dnZqlWrlpKSkpzn0wEAgHcZPgluMpl0yy236JZbbvFkHgAAcB0MFfqoUaPKXDZv3jy3hQEAANfHUKGPHTu21PS5c+e0Zs0aderUySOhAABAxRgq9KZNm141r1mzZpo2bZruvfdet4cCAAAVc91XtZnNZp09e9adWQAAwHUydIS+dOnSUtOXL1/Wzp071bp1a4+EAgAAFWOo0HNyckpNV6tWTb1791bXrl09EgoAAFSMoUIfPXq0p3MAAIAbUGah79mzx9AKeHwqAADeV2ahG/l9uclk0pw5c9wS5OzZs0pLS9PBgwdlNpvVoUMH/fnPf1ZwcLBb1g8AgD8rs9Dnzp1bmTmUlpamyMhIvffeeyooKNArr7yi9evX87M4AAAMqDI3Yz979qw6duyo0NBQRUVFqVWrVsrMzPR2LAAAfIKhi+IKCgq0fPly7du3TxcvXpTD4XAuc9etX++991599913atasmS5duqQff/xRAwYMKPWe9PR0paenS5JSU1OvekZ7oDCbzQG7776GsfINISEhMplMjBXcrjL/pgwV+sKFC5Wbm6t+/frp7bff1tixY/X555+rffv2bguSnJys9PR0Pf7447Lb7erWrZvatWtX6j0Wi0UWi8U5nZ2d7bbt+5KYmJiA3Xdfw1j5huLiYoWEhDBWcDt3/03FxcWVucxQoe/atUuzZ89WjRo1FBQUpHbt2qlRo0aaMWOGevfufcMB7Xa7pk+fLovFoldffVVWq1Xz5s3Thx9+qMGDB9/w+gF4xxdLz3s7giHZZ0sklfhM3vsHRHk7AqogQ+fQHQ6HIiIiJElhYWEqKChQVFSUTp8+7ZYQ+fn5ys7OVq9evRQSEqIaNWqoe/fu2rlzp1vWDwCAvzNU6AkJCdq3b58kqUmTJlq4cKEWLlyom2++2S0hIiMjVadOHX311Vey2Wy6dOmSNm7cqAYNGrhl/QAA+DuXhX7p0iVJ0ogRI1S7dm1J0hNPPKHQ0FBdunRJf/nLX9wW5K9//at+/PFHDRs2TOPGjVNwcLAef/xxt60fAAB/5vIc+lNPPaU2bdqoW7duzgex/OEPf9DIkSPdHiQxMVFTpkxx+3oBAAgELgt92rRp2rx5s+bPny+73a5OnTqpe/fuSkxMrKR4AADACJeFnpiYqMTERA0aNEi7du3Spk2b9OKLLyo2NlbdunVTly5dFBUVVUlRAQBAWQz9bC0oKEitWrVSq1atZLVatX37di1btkwfffSR/vnPf3o6IwAAKIehQv9Vbm6uNm/erE2bNik/P1+dO3f2VC4AAFAB5RZ6UVGRtm3bpo0bN2r//v1KTk7WAw88oPbt26tatWqVkREAAJTDZaHPmTNH33//vWrWrKkuXbpo1KhR3OsYAIAqyGWhV6tWTS+88IIaN25cWXkAAMB1cFnow4cPr6wcAADgBlSZ56EDAIDrV6Gr3AHAHz075n1vRwBuGEfoAAD4AUOF/vrrr2vHjh0qKSnxdB4AAHAdDBV6cnKyVq5cqaeeekoLFizQgQMHPJ0LAABUgKFz6L1791bv3r11/Phxbd68WW+++abMZrO6du2qzp07q27dup7OCQAAXKjQRXHx8fEaOHCgWrdurUWLFmn58uX64osvlJSUpMcee4ynsAEA4CWGC/3kyZPatGmTtmzZIrPZrC5duui5555TZGSkvvrqK73++uuaO3euJ7MCAIAyGCr0iRMnKisrSx07dtS4ceN0yy23lFreu3dvrV271iMBAQBA+QwVet++fdW2bVuZzWW/naNzAAC8x9BV7uHh4Tp79mypeSdPntSuXbs8EgoAAFSMoUJPS0tTeHh4qXlhYWFKS0vzSCgAAFAxhgo9Ly9P0dHRpeZFR0fr/PnznsgEAAAqyNA59NjYWO3Zs0fNmzd3ztu7d6/q1Knj1jBbtmzRihUrlJ2draioKI0ePVrJyclu3QYAAP7IUKH3799fs2bNUo8ePRQbG6szZ85ow4YNGj16tNuC7Nq1Sx9++KEmTJigpKQkjv4BAKgAQ1+5t2vXTpMmTZLVatX//u//ymq16oUXXlC7du3cFmTZsmXq16+fGjdurKCgINWsWVM1a9Z02/oBAPBnhm8sk5SUpKSkJI+EsNvtOnz4sNq2bauxY8equLhY7dq102OPPabQ0FCPbBMAAH9SZqF/8skneuihhyRJS5cuLXMFAwYMuOEQ58+fl81m07Zt2/Tyyy8rODhYr7/+ulauXKlHH33U+b709HSlp6dLklJTUxUTE3PD2/ZFZrM5YPfd1zBW570dwC8F9t+Ub6nMsSqz0HNycq752hN+PQrv1auX82r6++67T5988kmpQrdYLLJYLM7p7Oxsj+aqqmJiYgJ2330NYwVP4G/Kd7h7rOLi4spcVmahDx8+3PnanRe/XctNN92kWrVqyWQyOef99jUAAHCtzEI/c+aMoRXExsa6JUj37t21bt06tWrVSsHBwfryyy91++23u2XdAAD4uzILfdy4cYZW4Or8ekU8/PDDunjxosaPH6+QkBB17NjReQ4fAAC4Vmahu6uojTKbzRo2bJiGDRtWqdsFAMAfGP7ZmnTl5H5ubq5q1qzJVZYAAFQhhgr93LlzeuONN3Tw4EHVqFFDFy9eVOPGjTV+/Hhu/gIAQBVg6E5xCxYsUEJCghYvXqz58+dr8eLFSkxM1IIFCzydDwAAGGCo0A8cOKAhQ4YoLCxM0pVHpw4ePFgHDx70aDgAAGCMoUKvXr26MjMzS807efKkIiIiPBIKAABUjKFz6H369NErr7yiHj16qHbt2srKytI333zjltu+AgCAG2eo0C0Wi+rWratvv/1WGRkZio6O1rhx43Tbbbd5Oh8AADDAZaE7HA59/fXXysjIUMOGDTVy5MjKygUAACrA5Tn0JUuWaNmyZTp//rz++c9/atmyZZWVCwAAVIDLI/StW7dqypQpiouLU2ZmpmbOnKmUlJTKygYAAAxyeYReUFDgfFRb/fr1lZ+fXymhAABAxZR7Dv3s2bNyOBySJLvdXmpact/T1gAAwPVzWeiXL1/W2LFjS837/XRlP8QFAABczWWhU9YAAPgGQ3eKAwAAVRuFDgCAH6DQAQDwAxQ6AAB+gEIHAMAPlHmV+6hRowytYN68eW4LAwAArk+Zhf7b35sfOnRIGzdu1D333ON8fOr69evVtWvXSgkJAABcK7PQmzZt6nydlpamF154QTVr1nTOa926taZPn67777/fswkBAEC5DJ1Dz83NVVhYWKl5YWFhys3NdXugU6dOadCgQXrrrbfcvm4AAPyVyzvF/apt27aaMWOGHn74YdWsWVM5OTlatWqV2rRp4/ZAaWlpatSokdvXCwCAPzNU6MOHD9fy5cu1YMEC5ebmqmbNmurQoYP69+/v1jBbtmxRRESEGjdurNOnT7t13QAA+DNDhR4aGqpBgwZp0KBBHgtSUFCgZcuWafLkyfr66689th0AAPyRoUKXpF27dmnLli3Ky8vTxIkTdfjwYRUWFqp58+ZuCbJ06VLdeeedqlWrVpnvSU9PV3p6uiQpNTVVMTExbtm2rzGbzQG7776GsTrv7QB+KbD/pnxLZY6VoUJfu3at1qxZo//4j//Qtm3bJF05al+8eLFeffXVGw5x9OhR7d69WzNnznT5PovFIovF4pzOzs6+4W37opiYmIDdd1/DWMET+JvyHe4eq7i4uDKXGSr0NWvW6MUXX1SdOnX02WefSZLq1aunkydPuiXg3r17lZWV5byZjdVqld1u13PPPacZM2a4ZRsAAPgzQ4VeWFh41dcGJSUlMpsNf2PvksViUadOnZzTn3/+ubKysjR8+HC3rB8AAH9n6HfoycnJWrVqVal5a9euVbNmzdwSolq1aoqKinL+LywsTCEhIYqMjHTL+gEA8HeGDrGHDh2qGTNm6Ouvv5bVatX48eMVHh6uiRMneiRUSkqKR9YLAIC/MlTo0dHReu2113T48GFlZWWpVq1aSkpKUlAQD2sDAKAqMNTIM2fOlMlkUlJSkjp27KjGjRsrKChIs2bN8nQ+AABggKFC37t3b4XmAwCAyuXyK/elS5dKunJF+6+vf3XmzBnVrl3bc8kAAIBhLgs9JydHkmS3252vfxUTE8PFawAAVBEuC3306NGSpMaNG5e6QxsAAKhaDF3l/muZFxYW6uLFi3I4HM5lsbGxnkkGAAAMM1TomZmZeuutt3Ts2LGrlv3+3DpQGR748GdvRyjXz+8+I0lqMvIfXk5izGeDmng7AoAbYOgq94ULF6pZs2ZatGiRIiIitHjxYt11110aM2aMp/MBPqvJyH/4TJkD8H2GCv3YsWMaNGiQqlevLofDoYiICA0ePJijcwAAqghDhR4SEiKbzSZJqlGjhrKzs+VwOJSfn+/RcAAAwBhD59CbNGmirVu3qnv37urQoYOmT5+ukJAQtz2cBQAA3BhDhf7MM884Xz/66KOKj4+X1WpV165dPRYMAAAYV+EHmgcFBVHkAABUMYYKvaCgQGvWrNHRo0dltVpLLZs0aZJHggEAAOMMFfo//vEP2e123XHHHQoNDfV0JgAAUEGGCv2XX35RWlqazOYKf0MPAAAqgaGfrTVp0kQnTpzwdBYAAHCdDB1yjx49Wq+99pqSkpIUFRVValm/fv08kQsAAFSAoUL/6KOPlJOTo9q1a6uwsNA532QyeSwYAAAwzlChf/fdd3rzzTcVHR3t6TwAAOA6GDqHHhsbq+DgYE9nAQAA18nQEXqXLl00c+ZM9erV66pz6M2bN7/hEMXFxVq4cKF2796t/Px8xcbGauDAgWrduvUNrxsAgEBgqNDXr18v6cq59N8ymUyaM2fODYew2WyqVauWpkyZopiYGO3cuVOzZ8/WrFmzVKdOnRtePwAA/s5Qoc+dO9ejIcLCwpSSkuKcbtOmjerUqaMjR45Q6AAAGFAl7xRz/vx5nTp1SvHx8aXmp6enKz09XZKUmpqqmJgYb8TzOrPZHLD7Ds/xzN/UeQ+sE3z+fUdljlWZhf70009r9uzZkqRRo0aVuYJ58+a5NVBJSYnefvttdevWTfXq1Su1zGKxyGKxOKezs7Pdum1fERMTE7D7Ds/hb8p3MFa+w91jFRcXV+ayMgt9xIgRztdjx451a6Cy2O12zZkzR2azWUOHDq2UbQIA4A/KLPQmTZo4X+fl5aljx45XvWfbtm1uC+JwOPTuu+8qLy9Pzz//PPeNBwCgAgz9Dv3dd9+95vz33nvPbUEWLFigEydO6LnnnuOJbgAAVJDLw+AzZ85IuvJV+NmzZ+VwOEotc1fxZmVlKT09XSEhIRo+fLhz/lNPPaUuXbq4ZRsAAPgzl4U+btw45+vfn0ePiopS//793RKidu3aWrZsmVvWBQBAIHJZ6EuXLpUkvfTSS5o6dWqlBAIAABVn6Bz678v8zJkzOnv2rEcCAQCAijNU6G+88YYOHDggSdqwYYOeeeYZPfvss/qf//kfj4YDAADGGCr0PXv2qFGjRpKk1atX68UXX9T06dO1atUqT2YDAAAGGfqxd0lJicxms3Jzc5Wfn+/8jXpeXp5HwwEAAGMMFXpiYqI+/fRTZWVl6fbbb5ck5ebmKjw83KPhAACAMYa+ch85cqQyMjJUVFSkRx55RJJ08OBBde7c2aPhAACAMYaO0OvWravx48eXmtehQwd16NDBI6EAAEDFuDxCX7RoUanp31/VPmvWLPcnAgAAFeay0Ddu3FhqesmSJaWmd+/e7f5EAACgwlwW+m/v3Q4AAKoul4VuMpkqKwcAALgBLi+Ks9ls2rNnj3PabrdfNQ0AALzPZaH/4Q9/0Lx585zTN910U6npyMhIzyUDAACGuSz0uXPnVlYOAABwAwzdWAYAAFRtFDoAAH6AQgcAwA9Q6AAA+AEKHQAAP0ChAwDgBww9ba0y5Ofna968edq1a5dq1KihgQMH8nhWAAAMqjKFvnDhQpnNZi1YsEBHjx7Va6+9poSEBMXHx3s7GgAAVV6V+MrdarVq+/btGjBggMLCwtSkSRO1bdtWmzZt8nY0AAB8QpUo9FOnTik4OFhxcXHOeQkJCTp+/LgXUwEA4DuqxFfuVqtV4eHhpeZFRETIarWWmpeenq709HRJUmpqaqn/AxBoAnnfJen7/wzs/fcVI55mnHxFamqqtyPgBlWJI/SwsDAVFhaWmldYWKiwsLBS8ywWi1JTUwP+D2/ixInejgCDGCvfwVj5Dsbq2qpEod98882y2Ww6deqUc96xY8e4IA4AAIOqRKGHhYWpffv2Wrp0qaxWq37++Wd9//336tq1q7ejAQDgE6pEoUvSsGHDVFRUpOHDh+vNN9/U8OHDOUIvg8Vi8XYEGMRY+Q7GyncwVtdmcjgcDm+HAAAAN6bKHKEDAIDrR6EDAOAHKHQ/t3//fo0fP97bMXAdUlJSdPr0aW/HQAXxmfNN/vB5o9D9XHJyst58801vxwACBp85eAuFDvggu93u7QhAwPCVz1uVuPVrIFi1apXWrl2rwsJCRUdHa9iwYQoPD9fixYt14sQJhYaGqn379nr88cdlNl8ZlpSUFD355JP68ssvdf78ed17773q3r275syZo+PHj6tly5YaN26c8/3XsnfvXr399tt69913y8xx2223Vcp/A1/grXGSpM8//1yrV6+WyWTSgAEDSi2bO3euQkNDlZ2drX379uk///M/1aJFC4/9d6hKvDUmFy5c0DvvvKOff/5ZJpNJ8fHxmjJlioKCgjRmzBjdfffd2rRpk7KystSqVSuNGTNGoaGhAfmZ87Uxkvz08+aAx504ccIxcuRIR05OjsPhcDjOnDnjOHXqlOPw4cOOAwcOOEpKShxnzpxxTJgwwbF69Wrnv+vfv79jxowZjkuXLjkyMjIcjz76qGPq1KmO06dPOy5duuSYMGGCY8OGDS63vWfPHseIESNc5sAV3hynnTt3OoYNG+Y4duyYo7Cw0PHGG284+vfv7xyfOXPmOIYMGeLYv3+/w2azOS5fvuyx/w5ViTfH5MMPP3S89957juLiYkdxcbFj3759Drvd7nA4HI7Ro0c7Jk6c6MjJyXFcvHjRMWHCBMf69esdDkfgfeZ8cYz89fPGEXolCAoKUnFxsTIzMxUZGak6depc9Z46derIYrFo3759uu+++5zz+/Tpo4iICEVERCg+Pl4tWrRQbGysJKl169Y6evSoW3MEMm+O03fffafu3burQYMGkqT+/ftry5Ytpd7Trl07NWnSRJKcRxn+zptjEhwcrPPnzys7O1t169ZVcnJyqeX33HOPatasKUlq06bNNdcXCJ85Xxwjf/28UeiVoG7duvrzn/+s5cuXKzMzUy1bttSQIUNktVr1wQcf6PDhwyoqKpLNZlPDhg1L/duoqCjn69DQ0Kumz58/f8M5fv2DD3TeHKdz586VWmft2rWvek+tWrWua798mTfHpE+fPlq+fLleffVVSVfuTta3b98y15+bm2s4vz995nxxjPz180ahV5LOnTurc+fOKigo0Pz58/Xhhx/q3LlzSkxM1Pjx4xUeHq4vv/xS27Ztq/QcY8eO9eg2fYm3xik6Olo5OTnO6ezs7KveYzKZ3LpNX+GtMQkPD9eQIUM0ZMgQZWRk6OWXX1ajRo0qfP47ED5zvjZG/vp54yr3SnDy5Ent2bNHxcXFCg0NVWhoqEwmkwoLCxUREaGwsDCdOHFCX331lVdy4ApvjlPHjh31zTffKDMzU5cvX9by5cvdvg1f5M0x+eGHH3T69Gk5HA5FREQoKCiowp+XQPjM+eIY+evnjSP0SlBcXKwPP/xQJ06cUHBwsG699VY99dRTOn36tObPn6/PPvtMf/zjH/WnP/1Je/bsqfQcuMKb49S6dWvdd999mjp1qoKCgjRgwAB9++23bt2GL/LmmJw6dUqLFi3ShQsXVL16dfXs2VPNmzd3S35/4otj5K+fNx7OAgCAH+ArdwAA/ABfufuBTz75RJ9++ulV85OTk/X3v//dC4lwLYxT1cOYVH2MkXF85Q4AgB/gK3cAAPwAhQ4AgB+g0AEA8AMUOgAAfoBCBwDAD1DoAAD4AQodAAA/QKEDAOAHKHQAAPwAhQ5ABw8e1IMPPqg6deooLCxMDRo0UP/+/VVSUiKr1aqnn35azZs310033aS6devq/vvv188//3zVev7973/rscceU926dVWtWjU1bNhQ48eP98IeAYGHe7kD0H333afo6GjNmzdPMTExOnHihNasWSO73a7Lly/r4sWLmjRpkm6++Wbl5ubqnXfeUceOHbV//37VrVtX0pUyv+OOOxQREaGXX35Zt9xyizIyMjzyHGwAV+Ne7kCAy87OVu3atfXZZ5+pT58+5b7fZrPp8uXLio2N1csvv6ynn35akjRkyBB98sknOnjwoOLi4jwdG8Dv8JU7EOBq1aqlhg0bauLEiVqwYIF++eWXq96zbNkytW/fXlFRUTKbzapevbry8/N14MAB53u++uor9e7dmzIHvIRCBwKcyWTSf//3f6tt27Z6/vnn1bhxYzVs2FDz5s2TJH3xxRcaMGCAkpOT9c9//lPbt2/X999/r9q1a8tqtTrXk5OTo/r163trN4CAxzl0AGrYsKE++OADORwO/fTTT5ozZ45Gjx6txMREffzxx0pKStL777/vfH9xcbFyc3NLrePXc+8AvIMjdABOJpNJrVq10j/+8Q9J0p49e1RQUCCzufT/91+yZIlsNlupeT179tTq1at16tSpSssL4P9whA4EuF27dmn8+PEaMGCAkpKSZLPZ9P7778tsNqtHjx6KjIzUqlWr9PTTT6t3797617/+pbfffltRUVGl1jN16lStWbNGf/rTn/T3v/9dSUlJOnHihNatW6f/+q//8s7OAQGEQgcCXN26ddWgQQP94x//UGZmpsLCwnTbbbdp9erVatOmjVq3bq3jx49r0aJFeu+999SuXTt98cUXevDBB0utJzExUdu2bdOkSZP0/PPPKz8/X/Xq1dMDDzzgpT0DAgs/WwMAwA9wDh0AAD9AoQMA4AcodAAA/ACFDgCAH6DQAQDwAxQ6AAB+wKd/h37y5ElvR/CKmJgYZWdnezsGDGCsfAdj5TsCeaxcPfyII3QAAPwAhQ4AgB+g0AEA8AMUOgAAfoBCBwDAD1DoAAD4AQodAAA/QKEDAOAHKHQAAPyAT98pbkfmRW9H8IrICyZduBCY++5rGCvfwVj5jkAeq75l3yiOI3QAAPxBuUfoeXl5+umnn3T06FEVFBQoIiJCiYmJatGihaKiogxvaN26dfrmm2+UkZGhTp06acyYMVe9Z8WKFVq2bJkmTZqkFi1aVGhHAAAIZGUWemZmppYuXaq9e/eqYcOGqlevnqKiolRYWKhNmzbp/fffV7NmzTRgwADVr1+/3A1FR0froYce0k8//aSioqKrlp8+fVpbt25VdHT0je0RAAABqMxCf+edd9SnTx+NGzdOISEhVy0vLi7Wv/71L82bN0/Tpk0rd0Pt27eXJB05ckQ5OTlXLU9LS9OgQYOUlpZWkfwAAEAuCn369Oku/2FISIg6duyojh073nCIrVu3KiQkRLfffrvLQk9PT1d6erokKTU1VZGRkTe8bV8UHBwcsPvuaxgr38FY+Q7G6tq8fpV7YWGhPvroI02aNKnc91osFlksFuf0hQsXPBmtyoqMjAzYffc1jJXvYKx8R2CP1c1lLnFZ6JMnT5bJZHK56qlTp15fpv/f8uXL1bVrV9WpU+eG1gMAQCBzWeg9evTweIDdu3crNzdX69evl3TlqHv27Nl64IEH1LdvX5f/tvH7r3o8X1UUbA5W3RKbt2PAAMbKdzBWviOgx+qOJWUuclno3bt3d1sGm80mm80mu90uu92uoqIiBQcHa/LkybLZ/m9gnn/+eQ0ZMkStW7d227YBAPB3Lgv9hx9+0A8//KCnnnrqqmXz589Xu3btDBfvypUrtWLFCuf05s2b1a9fP6WkpJR6X1BQkKpXr66wsLBy13nwz+Wfd/dHgX3+yLcwVr6DsfIdgTxWTV0sc1noq1evvqpwf9W1a1ctXbrUcKGnpKSUua7fmjt3rqH1AQCA/+Py1q+ZmZlKTk6+5rJbb71VmZmZHgkFAAAqxmWhFxUVqbCw8JrLrFbrNe/4BgAAKp/LQk9MTNS2bduuuWz79u1KTEz0RCYAAFBBLs+hP/jgg5o9e7YuXbqk9u3bKzo6WufOndP27du1cuVKTZgwoZJiAgAAV1wWeqtWrTRq1Ch98MEHWrLk/377FhMToxEjRqhly5YeDwgAAMpX7q1fO3TooA4dOujkyZO6ePGiatSoobg4F09YBwAAlc7wvdyrYonfUb+GtyN4RUxMLWVnO7wdAwYwVr6DsfIdjNW1ubwoDgAA+AYKHQAAP0ChAwDgByr0PHSbzaYNGzbo2LFjio2NlcViMXTPdQAA4FkVOkJ///33dejQISUkJOjIkSOaPXu2p3IBAIAKcFnoX375pex2u3M6IyNDI0eOlMVi0ejRo3XgwAGPBwQAAOVz+ZV7UVGRJk+erCFDhqhx48Zq0qSJpk+froYNG+rnn39Wq1atKikmAABwpdxbv3bq1EmLFy9WZGSkBg8erEOHDikjI0N333232rdvX1k5AQCAC+VeFFenTh0999xz2rFjh1555RX17NlTDzzwQGVkAwAABrk8h261WrV69WqlpaXp/Pnzmjx5sk6fPq3Jkyfr6NGjlRQRAACUx+UR+uzZsxUeHq5mzZpp7969OnbsmIYPH66MjAwtWrRIDRo00NChQysrKwAAKIPLQj948KDS0tIUFBSkO++8U88//7wkqUGDBpoyZYo2bNhQKSEBAIBrLgu9ZcuWmjNnjpo2bao9e/aodevWpZbfeeedHg0HAACMcVno48aN0/bt23X27Fl17dpVt99++3VvaN26dfrmm2+UkZGhTp06acyYMZKufAuwdOlSHTlyREFBQWrWrJmeeOIJRUdHX/e2AAAINC4LPSgoSB07dnTLhqKjo/XQQw/pp59+UlFRkXP+pUuXZLFY1LJlSwUHBystLU3vvPOOXnjhBbdsFwCAQOCy0Pft26emTZtKkux2uz7//HNt375dDodD7dq104MPPqigIGN3j/31N+tHjhxRTk6Oc/7vv8bv1auXpkyZUpF9AAAg4Lls4xkzZjhff/rpp9q0aZPuv/9+9enTR999951Wrlzp9kD79+9XfHy829cLAIA/c3mE7nA4nK83b96sZ5991lm2CQkJSk1NVf/+/d0W5tixY1qxYoX+9re/XXN5enq60tPTJUmpqamKiYlx27Z9idlsDth99zWMle9grHwHY3VtLgvdZDI5X+fn55c6cq5Xr57y8vLcFuT06dOaPn26nnjiCSUnJ1/zPRaLRRaLxTmdnZ3ttu37kpiYmIDdd1/DWPkOxsp3BPJYxcXFlbnMZaFfvnxZL730kqQrD2rJyspS7dq1JUl5eXmqVq2aWwJmZWXplVde0cMPP6yuXbu6ZZ0AAAQSl4U+cuRI5+s777yz1Ffw//73vytUvjabTTabTXa7XXa7XUVFRQoODlZeXp5efvll3X333erZs+d17AIAADA5ftvSHrRs2TKtWLGi1Lx+/frJZDJp+fLlVx3tL1mypNx1njx50q0ZfUUgf93kaxgr38FY+Y5AHitXX7mXW+h2u1379u3T8ePHdfnyZdWqVUuNGjVyudLKQqGjqmOsfAdj5TsCeayu+xx6ZmamZs6cqdzcXDkcDtlsNtWvX19nz55Vu3btNGLECIWGhro9MAAAqBiXv0N/77331KNHDy1ZskRLlixRv3791Lx5c7377rsqKSnRBx98UFk5AQCACy4LPSMjQ3369JHJZFJQUJD69u2rzZs3KyIiQk8++aS2bt1aWTkBAIALLgs9JiZGhw4dck4fPHhQUVFRkqSbbrpJJSUlHg0HAACMcXkO/dFHH9W0adOcN3rZt2+f8ylpR48eVUJCgucTAgCAcpV7lfvp06f1448/SpJatGhRJa5u/xVXuaOqY6x8B2PlOwJ5rK77KndJqlu3rnr16uXWQAAAwL2MPfsUAABUaRQ6AAB+gEIHAMAPUOgAAPiBChV6WlpaqemFCxe6NQwAALg+FSr0b7/9ttT05s2b3RoGAABcnxv6yr2SnrwKAADKUe7v0Ddu3CjpSnmXlJQ4p7t16+bZZAAAwLByC33v3r3O13a73TlNoQMAUHWUW+ijR492vv7+++9LTZtMJs+kAgAAFcLP1gAA8AMVKvSYmBiX0wAAwDvKfdpaVcbT1lDVMVa+g7HyHYE8Vq6etsZX7gAA+IEyC33WrFk6dOiQy3986NAhzZo1y9CG1q1bp4kTJ2rgwIGaO3duqWW7d+/WhAkTNHjwYE2dOlVZWVmG1gkAAK4o8yp3i8WitLQ0FRQUqGnTpoqLi1N4eLgKCwt16tQp7d27V9WrV9cjjzxiaEPR0dF66KGH9NNPP6moqMg5/8KFC5o1a5ZGjhypNm3aaOnSpXrjjTc0bdq0G987AAACRJmF3qpVK7Vq1UqHDx/Wzp079csvv6igoEDVq1dXQkKCJkyYoD/+8Y+GN9S+fXtJ0pEjR5STk+Ocv2PHDsXHx6tjx46SpP79++vJJ5/UiRMnVK9evevdLwAAAkq5v0Nv1KiRGjVq5LEAx48fV0JCgnM6LCxMdevW1fHjx68q9PT0dKWnp0uSUlNTA/Yqe7PZHLD77msYK9/BWPkOxurayi10T7NarYqMjCw1LyIiQlar9ar3WiwWWSwW53SgXuUYyFd4+hrGyncwVr4jkMeqSl/lHhYWpsLCwlLzCgoKFBYW5qVEAAD4Hq8Xenx8vI4dO+actlqtOnPmjOLj472YCgAA31JphW6z2VRUVCS73S673a6ioiLZbDbdcccdysjI0LZt21RUVKQVK1YoISGBC+IAAKgAw+fQd+3apS1btigvL08TJ07U4cOHVVhYqObNmxv69ytXrtSKFSuc05s3b1a/fv2UkpKiZ599VosWLdLbb7+tW265RePHj6/4ngAAEMAMFfratWu1Zs0a/cd//Ie2bdsmSQoNDdXixYv16quvGtpQSkqKUlJSrrmsRYsWeuONN4wlBgAAVzH0lfuaNWv04osvqm/fvgoKuvJP6tWrF7D3UgcAoKoxVOiFhYVX/eavpKREZrPXf/UGAABksNCTk5O1atWqUvPWrl2rZs2aeSITAACoIEOFPnToUO3YsUNjxoyR1WrV+PHjtXXrVj3++OOezgcAAAww9J15dHS0XnvtNR06dEjZ2dmqVauWkpKSnOfTAQCAdxk+CW4ymXTLLbfolltu8WQeAABwHQwV+qhRo8pcNm/ePLeFAQAA18dQoY8dO7bU9Llz57RmzRp16tTJI6EAAEDFGCr0pk2bXjWvWbNmmjZtmu699163hwIAABVz3Ve1mc1mnT171p1ZAADAdTJ0hL506dJS05cvX9bOnTvVunVrj4QCAAAVY6jQc3JySk1Xq1ZNvXv3VteuXT0SCgAAVIyhQh89erSncwAAgBtQZqHv2bPH0AqMPj4VAAB4TpmFbuT35SaTSXPmzHFrIAAAUHFlFvrcuXMrMwcAALgB3IwdAAA/YOiiuIKCAi1fvlz79u3TxYsX5XA4nMu49SsAAN5n6Ah94cKF+ve//61+/fopPz9fQ4cOVUxMjO677z5P5wMAAAYYKvRdu3bp2WefVbt27RQUFKR27drp6aef1ubNmz2dDwAAGGDoK3eHw6GIiAhJUlhYmAoKChQVFaXTp0+7LcjZs2eVlpamgwcPymw2q0OHDvrzn/+s4OBgt20DAAB/ZegIPSEhQfv27ZMkNWnSRAsXLtTChQt18803uy1IWlqaIiMj9d577+n111/Xvn37tH79eretHwAAf+ay0C9duiRJGjFihGrXri1JeuKJJxQaGqpLly7pL3/5i9uCnD17Vh07dlRoaKiioqLUqlUrZWZmum39AAD4M5Pjt5es/86gQYPUpk0bdevWTa1bt1ZQkOd+5fbf//3fOnDggIYPH65Lly5p2rRpGjBggO644w7ne9LT05Weni5JSk1NVVFRkcfyVGVms1klJSXejgEDGCvfwVj5jkAeq9DQ0DKXuSz0o0ePavPmzfr2229lt9vVqVMnde/eXYmJiW4PmZmZqbffflvHjh2T3W5Xt27dNHr0aJlMpjL/zcmTJ92ewxfExMQoOzvb2zFgAGPlOxgr3xHIYxUXF1fmMpeF/iu73a5du3Zp06ZN+v777xUbG6tu3bqpS5cuioqKuuGAdrtdf/nLX2SxWHT//ffLarVq3rx5iouL0+DBg8v8dxQ6qjrGyncwVr4jkMfKVaEb+g49KChIrVq10rhx47RgwQLdf//9Wrdunduewpafn6/s7Gz16tVLISEhqlGjhrp3766dO3e6Zf0AAPi7Cp0Uz83N1fr16/X5558rPz9fnTt3dkuIyMhI1alTR1999ZVsNpsuXbqkjRs3qkGDBm5ZPwAA/q7c36EXFRVp27Zt2rhxo/bv36/k5GQ98MADat++vapVq+a2IH/961/1/vvv67PPPlNQUJCaNWumxx9/3G3rBwDAn7ks9Dlz5uj7779XzZo11aVLF40aNUoxMTEeCZKYmKgpU6Z4ZN0AAPg7l4VerVo1vfDCC2rcuHFl5QEAANfBZaEPHz68snIAAIAbwPPQAQA+o1+/frrrrru8HaNKotABAPADFDoAAH7AUKG//vrr2rFjR8DeOxcAgKrOUKEnJydr5cqVeuqpp7RgwQIdOHDA07kAAEAFlHtjGUnq3bu3evfurePHj2vz5s168803ZTab1bVrV3Xu3Fl169b1dE4AAOCCoUL/VXx8vAYOHKjWrVtr0aJFWr58ub744gslJSXpscce88hT2AAAQPkMF/rJkye1adMmbdmyRWazWV26dNFzzz2nyMhIffXVV3r99dc1d+5cT2YFAABlMFToEydOVFZWljp27Khx48bplltuKbW8d+/eWrt2rUcCAgCA8hkq9L59+6pt27Yym8t+O0fnAAB4j6Gr3MPDw3X27NlS806ePKldu3Z5JBQAAKgYQ4Welpam8PDwUvPCwsKUlpbmkVAAAKBiDBV6Xl6eoqOjS82Ljo7W+fPnPZEJAABUkKFCj42N1Z49e0rN27t3r+rUqeORUAAAoGIMXRTXv39/zZo1Sz169FBsbKzOnDmjDRs2aPTo0Z7OBwAADDB0hN6uXTtNmjRJVqtV//u//yur1aoXXnhB7dq183Q+AABggOEbyyQlJSkpKcmTWQAAXvLWW295O4IhmZmZknwn77hx4yptW2UW+ieffKKHHnpIkrR06dIyVzBgwAD3pwIAABVSZqHn5ORc87UnbdmyRStWrFB2draioqI0evRoJScnV8q2AQDwZWUW+vDhw52vK+Pit127dunDDz/UhAkTlJSUxE/iAACogDIL/cyZM4ZWEBsb65Ygy5YtU79+/dS4cWNJUs2aNd2yXgAAAkGZhW70RL6r8+tG2e12HT58WG3bttXYsWNVXFysdu3a6bHHHlNoaOgNrx8AAH9XZqG7o6iNOn/+vGw2m7Zt26aXX35ZwcHBev3117Vy5Uo9+uijzvelp6crPT1dkpSamqqYmJhKy1iVmM3mgN13X8NY+Q7GCp5QmX9Thn+2JknZ2dnKzc1VzZo13Rry16PwXr16OW8xe9999+mTTz4pVegWi0UWi6VUnkAUExMTsPvuaxgr38FYwRPc/TcVFxdX5jJDhX7u3Dm98cYbOnjwoGrUqKGLFy+qcePGGj9+vFvOdd90002qVauWTCaTc95vXwMAANcM3SluwYIFSkhI0OLFizV//nwtXrxYiYmJWrBggduCdO/eXevWrVNeXp7y8/P15Zdf6vbbb3fb+gEA8GeGjtAPHDigZ555RmbzlbeHhYVp8ODBGjlypNuCPPzww7p48aLGjx+vkJAQdezY0XljGwAA4JqhQq9evboyMzOVmJjonHfy5ElFRES4L4jZrGHDhmnYsGFuWycAAIHCUKH36dNHr7zyinr06KHatWsrKytL33zzDbd9BQCgijBU6BaLRXXr1tW3336rjIwMRUdHa9y4cbrttts8nQ8AABjgstAdDoe+/vprZWRkqGHDhm49Zw4AANzH5VXuS5Ys0bJly3T+/Hn985//1LJlyyorFwAAqACXR+hbt27VlClTFBcXp8zMTM2cOVMpKSmVlQ0AABjk8gi9oKDAeVea+vXrKz8/v1JCAQCAiin3HPrZs2flcDgkXXmIym+nJfc9bQ0AAFw/l4V++fJljR07ttS8309X5kNcAADAtbksdMoaAADfYOhe7gAAoGqj0AEA8AMVeh46AADeNHDgQG9HqLI4QgcAwA9Q6AAA+IEyv3IfNWqUoRXMmzfPbWEAAMD1KbPQf/t780OHDmnjxo265557nI9PXb9+vbp27VopIQEAgGtlFnrTpk2dr9PS0vTCCy+oZs2aznmtW7fW9OnTdf/993s2IQAAKJehc+i5ubkKCwsrNS8sLEy5ubkeCQUAACrG0M/W2rZtqxkzZujhhx9WzZo1lZOTo1WrVqlNmzaezgcAAAwwVOjDhw/X8uXLtWDBAuXm5qpmzZrq0KGD+vfv7+l8AADAAEOFHhoaqkGDBmnQoEGezgMAAK6D4d+h79q1S/PmzVNqaqok6fDhw9qzZ4/bA506dUqDBg3SW2+95fZ1AwDgrwwV+tq1a7VgwQLdfPPN2r9/v6QrR+0ff/yx2wOlpaWpUaNGbl8vAAD+zFChr1mzRi+++KL69u2roKAr/6RevXo6efKkW8Ns2bJFERERat68uVvXCwCAvzN0Dr2wsFAxMTGl5pWUlMhsdt+zXQoKCrRs2TJNnjxZX3/99TXfk56ervT0dElSamrqVZkChdlsDth99zWMlW+46667ZDKZ9NVXX3k7CvxMZX7+DTVycnKyVq1apYceesg5b+3atWrWrJnbgixdulR33nmnatWqVeZ7LBaLLBaLczo7O9tt2/clMTExAbvvvqRfv34KCQnRRx995O0oKEdxcbFCQkL4XMHt3P03FRcXV+YyQ4U+dOhQzZgxQ19//bWsVqvGjx+v8PBwTZw40S0Bjx49qt27d2vmzJluWR/83wMf/uztCOV78FUVy0eySvpsUBNvRwBwAwwVenR0tF577TUdPnxYWVlZqlWrlpKSkpzn02/U3r17lZWV5XwgjNVqld1u13PPPacZM2a4ZRsAAPgzQ4U+c+ZM/e1vf1NSUpKSkpKc82fNmqW//vWvNxzCYrGoU6dOzunPP/9cWVlZGj58+A2vGwCAQGCo0Pfu3Vuh+RVVrVo1VatWzTkdFhamkJAQRUZGumX9AAD4O5eFvnTpUklXrmj/9fWvzpw5o9q1a3skVEpKikfWCwCAv3JZ6Dk5OZIku93ufP2rmJgYihcAgCrCZaGPHj1aktS4ceNSPxcDAABVi6Fz6L+WeWFhoS5evCiHw+FcFhsb65lkAADAMEOFnpmZqbfeekvHjh27atnvz60DAIDKZ+iH5AsXLlSzZs20aNEiRUREaPHixbrrrrs0ZswYT+cDAAAGGCr0Y8eOadCgQapevbocDociIiI0ePBgjs4BAKgiDBV6SEiIbDabJKlGjRrKzs6Ww+FQfn6+R8MBAABjDJ1Db9KkibZu3aru3burQ4cOmj59ukJCQtz6cBYA/ueLpee9HcGQ7LMlkkp8Ju/9A6K8HQFVkKFCf+aZZ5yvH330UcXHx8tqtapr164eCwYAAIyr8APNg4KCKHIAAKoYQ4VeUFCgNWvW6OjRo7JaraWWTZo0ySPBAACAcYYK/R//+IfsdrvuuOMOhYaGejoTAACoIEOF/ssvvygtLU1mc4W/oQcAAJXA0M/WmjRpohMnTng6CwAAuE6GDrlHjx6t1157TUlJSYqKiiq1rF+/fp7IBQAAKsBQoX/00UfKyclR7dq1VVhY6JxvMpk8FgwAABhnqNC/++47vfnmm4qOjvZ0HgAAcB0MnUOPjY1VcHCwp7MAAIDrZOgIvUuXLpo5c6Z69ep11Tn05s2beyIXAACoAEOFvn79eklXzqX/lslk0pw5c9yfCgAAVIihQp87d65HQxQXF2vhwoXavXu38vPzFRsbq4EDB6p169Ye3S4AAP7C0Dl0T7PZbKpVq5amTJmi999/X4888ohmz56ts2fPejsaAAA+ocwj9KefflqzZ8+WJI0aNarMFcybN++GQ4SFhSklJcU53aZNG9WpU0dHjhxRnTp1bnj9AAD4uzILfcSIEc7XY8eOrZQwvzp//rxOnTql+Pj4UvPT09OVnp4uSUpNTVVMTEyl5qoqzGZzwO47PMczf1PnPbBO8Pn3HZU5VmUWepMmTZyv8/Ly1LFjx6ves23bNrcHKikp0dtvv61u3bqpXr16pZZZLBZZLBbndHZ2ttu37wtiYmICdt/hOfxN+Q7Gyne4e6zi4uLKXGboHPq77757zfnvvffe9SUqg91u15w5c2Q2mzV06FC3rhsAAH/m8ir3M2fOSLpStGfPnpXD4Si1zJ2PUnU4HHr33XeVl5en559/nie7AQBQAS5bc9y4cc7Xvz+PHhUVpf79+7styIIFC3TixAm9+OKLPHMdQKV6dsz73o4A3DCXhb506VJJ0ksvvaSpU6d6LERWVpbS09MVEhKi4cOHO+c/9dRT6tKli8e2CwCAvzD0vfbvy/zMmTMymUxu+0lZ7dq1tWzZMresCwCAQGToorg33nhDBw4ckCRt2LBBzzzzjJ599ln9z//8j0fDAQAAYwwV+p49e9SoUSNJ0urVq/Xiiy9q+vTpWrVqlSezAQAAgwx95V5SUiKz2azc3Fzl5+c7f6Oel5fn0XAAAMAYQ4WemJioTz/9VFlZWbr99tslSbm5uQoPD/doOAAAYIyhr9xHjhypjIwMFRUV6ZFHHpEkHTx4UJ07d/ZoOAAAYIyhI/S6detq/PjxpeZ16NBBHTp08EgoAABQMS6P0BctWlRq+vdXtc+aNcv9iQAAQIW5LPSNGzeWml6yZEmp6d27d7s/EQAAqDCXhf7be7cDAICqy2Whm0ymysoBAABugMuL4mw2m/bs2eOcttvtV00DAADvc1nof/jDHzRv3jzn9E033VRqOjIy0nPJAACAYS4Lfe7cuZWVAwAA3ABDN5YBAABVG4UOAIAfoNABAPADFDoAAH6AQgcAwA9Q6AAA+AEKHQAAP2Do8amVIT8/X/PmzdOuXbtUo0YNDRw4kOetAwBgUJUp9IULF8psNmvBggU6evSoXnvtNSUkJCg+Pt7b0QAAqPKqxFfuVqtV27dv14ABAxQWFqYmTZqobdu22rRpk7ejAQDgE6pEoZ86dUrBwcGKi4tzzktISNDx48e9mAoAAN9RJb5yt1qtCg8PLzUvIiJCVqu11Lz09HSlp6dLklJTU0v9H4BAE8j7Lknf/2dg77+vGPE04+QrUlNTvR0BN6hKHKGHhYWpsLCw1LzCwkKFhYWVmmexWJSamhrwf3gTJ070dgQYxFj5DsbKdzBW11YlCv3mm2+WzWbTqVOnnPOOHTvGBXEAABhUJQo9LCxM7du319KlS2W1WvXzzz/r+++/V9euXb0dDQAAn1AlCl2Shg0bpqKiIg0fPlxvvvmmhg8fzhF6GSwWi7cjwCDGyncwVr6Dsbo2k8PhcHg7BAAAuDFV5ggdAABcPwodAAA/QKH7uf3792v8+PHejoHrkJKSotOnT3s7BiqIz5xv8ofPG4Xu55KTk/Xmm296OwYQMPjMwVsodMAH2e12b0cAAoavfN6qxK1fA8GqVau0du1aFRYWKjo6WsOGDVN4eLgWL16sEydOKDQ0VO3bt9fjjz8us/nKsKSkpOjJJ5/Ul19+qfPnz+vee+9V9+7dNWfOHB0/flwtW7bUuHHjnO+/lr179+rtt9/Wu+++W2aO2267rVL+G/gCb42TJH3++edavXq1TCaTBgwYUGrZ3LlzFRoaquzsbO3bt0//+Z//qRYtWnjsv0NV4q0xuXDhgt555x39/PPPMplMio+P15QpUxQUFKQxY8bo7rvv1qZNm5SVlaVWrVppzJgxCg0NDcjPnK+NkeSnnzcHPO7EiROOkSNHOnJychwOh8Nx5swZx6lTpxyHDx92HDhwwFFSUuI4c+aMY8KECY7Vq1c7/13//v0dM2bMcFy6dMmRkZHhePTRRx1Tp051nD592nHp0iXHhAkTHBs2bHC57T179jhGjBjhMgeu8OY47dy50zFs2DDHsWPHHIWFhY433njD0b9/f+f4zJkzxzFkyBDH/v37HTabzXH58mWP/XeoSrw5Jh9++KHjvffecxQXFzuKi4sd+/btc9jtdofD4XCMHj3aMXHiREdOTo7j4sWLjgkTJjjWr1/vcDgC7zPni2Pkr583jtArQVBQkIqLi5WZmanIyEjVqVPnqvfUqVNHFotF+/bt03333eec36dPH0VERCgiIkLx8fFq0aKFYmNjJUmtW7fW0aNH3ZojkHlznL777jt1795dDRo0kCT1799fW7ZsKfWedu3aqUmTJpLkPMrwd94ck+DgYJ0/f17Z2dmqW7eukpOTSy2/5557VLNmTUlSmzZtrrm+QPjM+eIY+evnjUKvBHXr1tWf//xnLV++XJmZmWrZsqWGDBkiq9WqDz74QIcPH1ZRUZFsNpsaNmxY6t9GRUU5X4eGhl41ff78+RvO8esffKDz5jidO3eu1Dpr16591Xtq1ap1Xfvly7w5Jn369NHy5cv16quvSrpyd7K+ffuWuf7c3FzD+f3pM+eLY+SvnzcKvZJ07txZnTt3VkFBgebPn68PP/xQ586dU2JiosaPH6/w8HB9+eWX2rZtW6XnGDt2rEe36Uu8NU7R0dHKyclxTmdnZ1/1HpPJ5NZt+gpvjUl4eLiGDBmiIUOGKCMjQy+//LIaNWpU4fPfgfCZ87Ux8tfPG1e5V4KTJ09qz549Ki4uVmhoqEJDQ2UymVRYWKiIiAiFhYXpxIkT+uqrr7ySA1d4c5w6duyob775RpmZmbp8+bKWL1/u9m34Im+OyQ8//KDTp0/L4XAoIiJCQUFBFf68BMJnzhfHyF8/bxyhV4Li4mJ9+OGHOnHihIKDg3Xrrbfqqaee0unTpzV//nx99tln+uMf/6g//elP2rNnT6XnwBXeHKfWrVvrvvvu09SpUxUUFKQBAwbo22+/des2fJE3x+TUqVNatGiRLly4oOrVq6tnz55q3ry5W/L7E18cI3/9vPFwFgAA/ABfuQMA4Af4yt0PfPLJJ/r000+vmp+cnKy///3vXkiEa2Gcqh7GpOpjjIzjK3cAAPwAX7kDAOAHKHQAAPwAhQ4AgB+g0AEA8AMUOgAAfuD/AxzX3rDCuxcZAAAAAElFTkSuQmCC",
      "text/plain": [
       "<Figure size 576x576 with 2 Axes>"
      ]
     },
     "metadata": {},
     "output_type": "display_data"
    }
   ],
   "source": [
    "# visualize and compare the result\n",
    "ope.visualize_off_policy_estimates(\n",
    "    input_dict, \n",
    "    compared_estimators=state_action_marginal_estimators_name,\n",
    "    random_state=random_state, \n",
    "    sharey=False,\n",
    ")"
   ]
  },
  {
   "cell_type": "code",
   "execution_count": null,
   "metadata": {},
   "outputs": [
    {
     "data": {
      "image/png": "iVBORw0KGgoAAAANSUhEUgAAAtMAAAIsCAYAAAAwMCX9AAAAOXRFWHRTb2Z0d2FyZQBNYXRwbG90bGliIHZlcnNpb24zLjYuMiwgaHR0cHM6Ly9tYXRwbG90bGliLm9yZy8o6BhiAAAACXBIWXMAAAsTAAALEwEAmpwYAABYsUlEQVR4nO3deXhUhd328XuSSQhB0gSyYCCSQoiEUBZlLYuIeS0VREQIKqiFgrIIiNiCigilQASeIkpkjVB5rCSAUmURn/jIKuBSBVkUAVlCgGxsIQkhmXn/8GVeI2QyDDOZM8n3c129rjnnTM65Z36k3B7OnDFZrVarAAAAANw0H08HAAAAALwVZRoAAABwEmUaAAAAcBJlGgAAAHASZRoAAABwEmUaAAAAcBJlGgBgM2XKFJlMJk/HAACvQZkGAAAAnESZBgAAAJxEmQaAKmLPnj16+OGHVbduXdWsWVN33nmnZs6cKUkqLS3VpEmTdPvttyswMFDdunXT/v37ZTKZNGXKFM8GBwAvZvZ0AADArfviiy/UrVs3xcTEaO7cuWrQoIF+/PFH7d27V9LP10LPmDFDzz//vO6//3599dVX6t27t4dTA4D3o0wDQBXwwgsvqG7dutq1a5cCAwMlSd27d5cknTt3TnPnztXTTz+tOXPmSJLuv/9++fr6auLEiR7LDABVAZd5AICXKygo0I4dOzRw4EBbkf6l7777TpcvX1ZiYmKZ9Y8++mhlRQSAKosyDQBe7ty5c7JYLGrQoMENt58+fVqSFBERUWb9r5cBADePMg0AXi4kJEQ+Pj46derUDbfffvvtkqSzZ8+WWf/rZQDAzaNMA4CXCwwMVOfOnfXf//3fKiwsvG57ixYtVKtWLaWlpZVZv3LlysqKCABVFh9ABIAqYM6cObrnnnvUsWNHjR8/Xg0aNNDRo0f17bff6s0339S4ceM0ffp01a5dW/fff7++/PJLpaSkeDo2AHg9yjQAVAFt27bVjh07NHnyZI0ePVpXrlxRw4YNNXjwYEk/3xrParVq6dKlmj9/vtq3b6+PPvpI8fHxHk4OAN7NZLVarZ4OAQDwDJPJpFdffZUvbgEAJ3HNNAAAAOAkyjQAAADgJK6ZBoBqjCv9AODWcGYaAAAAcBJlGgAAAHASZRoAAABwkldfM52ZmenpCIYWGhqqnJwcT8eAHczI+JiR8TEj42NGxseM7IuMjCx3G2emAQAAACdRpgEAAAAnVVqZ/vjjjzVx4kQ9/vjjSk5OvuFzVq9ercTERO3du7eyYgEAAABOq7RrpkNCQtS3b1/t2bNHxcXF120/c+aMdu7cqZCQkMqKBAAAANySSjsz3b59e7Vr1061a9e+4faUlBQNHDhQZrNXfyYSAAAA1YghrpneuXOn/Pz8dNddd3k6CgAAAOAwj58GLiws1HvvvadJkyZV+Nz09HSlp6dLkpKSkhQaGurueF7NbDbzHhkcMzI+ZmR8zMj4mJHxMSPnebxMr1q1Sl27dlV4eHiFz01ISFBCQoJtmfsh2sc9I42PGRkfMzI+ZmR8zMj4mJF99u4z7fEy/d133ykvL0+bNm2SJF28eFFz587VQw89pD59+ng2HAAAAGBHpZXp0tJSlZaWymKxyGKxqLi4WL6+vpo8ebJKS0ttz3vxxRf15JNPqnXr1hXu84uMS+6M7PWCLpp08SLvkZExI+NjRsbHjIyPGRkfM7KvT/knpiuvTK9Zs0arV6+2LW/btk39+vVTYmJimef5+PioVq1aCggIqKxoAAAAgFMqrUwnJiZeV5xvpLwvdAEAAACMpsIyfeHCBe3Zs0fHjh1TQUGBAgMDFR0drRYtWig4OLgSIgIAAADGVG6ZzsjIUGpqqvbv369GjRqpfv36Cg4OVmFhobZu3arly5crPj5eAwYMUIMGDSozMwAAAGAI5Zbpt956S71799aYMWPk5+d33farV6/qq6++0oIFCzR9+nS3hgQAAACMqNwyPWPGDLs/6Ofnp44dO6pjx44uDwUAAAB4A0N8nTgAAADgjUxWq9Va3sbJkyfLZDLZ3cHUqVNdHspRB0Y+4bFjewNfs69KS0orfiI8hhkZHzMyPmZkfMzI+JiRfc3eWlHuNrt38+jevbvLwwAAAABVhd0z00a39osfPB3B0IKCgnTx4kVPx4AdzMj4mJHxMSPjY0bGx4zs69PuznK32b1m+uuvv9bixYtvuG3x4sX65ptvbi0ZAAAA4MXslul169apS5cuN9zWtWtXffjhh24JBQAAAHgDu2U6IyNDcXFxN9x25513KiMjwy2hAAAAAG9gt0wXFxersLDwhtuKiopUXFzsllAAAACAN7BbpqOjo7Vr164bbtu9e7eio6PdkQkAAADwCnZvjffwww9r7ty5unz5stq3b6+QkBCdO3dOu3fv1po1a/Tcc89VUkwAAADAeOyW6VatWmnEiBF65513tGLF/79ZdWhoqJ555hm1bNnS7QEBAAAAo7JbpiWpQ4cO6tChgzIzM3Xp0iXVrl1bkZGRlZENAAAAMLQKy/Q1FGgAAACgLIfLtBG1a1Db0xEMLTS0rnJyvPYLLqsFZmR8zMj4mJHxMSPjY0bOs3s3DwAAAADlo0wDAAAATrqpyzxKS0v12Wef6fjx44qIiFBCQoICAgLclQ0AAAAwtJs6M718+XIdPnxYDRs21NGjRzV37lx35QIAAAAMz+6Z6fXr1+uPf/yjfHx+7twnTpzQ1KlTJUndunXT0KFDHT7Qxx9/rM2bN+vEiRPq1KmTRo0aJUk6dOiQUlNTdfToUfn4+Cg+Pl6DBw9WSEiIs68JAAAAqBR2y3RxcbEmT56sJ598UrGxsWratKlmzJihRo0a6fvvv1erVq0cPlBISIj69u2rPXv2qLi42Lb+8uXLSkhIUMuWLeXr66uUlBS99dZbevnll51+UQAAAEBlqPDrxDt16qRly5YpKChIgwYN0uHDh3XixAn94Q9/UPv27R0+0LXnHj16VLm5ubb1rVu3LvO8Hj16aMqUKTfxEgAAAADPqPADiOHh4ZowYYK++OILTZs2Tffff78eeughtwU6ePCgoqKibrgtPT1d6enpkqSkpCSFhoa6LUdVYDabeY8MjhkZHzMyPmZkfMzI+JiR8+yW6aKiIqWnp+vs2bOKiorS5MmTtXbtWk2ePFlDhgxRdHS0S8McP35cq1ev1l//+tcbbk9ISFBCQoJtOScnx6XHr2pCQ0N5jwyOGRkfMzI+ZmR8zMj4mJF99r4J3G6Znjt3rmrWrKn4+Hjt379fx48f17Bhw3TixAm9/fbbuuOOOzRkyBCXhDxz5oxmzJihwYMHKy4uziX7BAAAANzJbpk+dOiQUlJS5OPjo3vvvVcvvviiJOmOO+7QlClT9Nlnn7kkRHZ2tqZNm6ZHHnlEXbt2dck+AQAAAHezW6Zbtmyp+fPnq1mzZtq3b991Hxa89957HT5QaWmpSktLZbFYZLFYVFxcLF9fX124cEF/+9vf9Ic//EH333+/c68CAAAA8ACT1Wq1lrfRYrFo9+7dysrKUlRUlO666y6nD5SWlqbVq1eXWdevXz+ZTCatWrVKNWrUKLNtxYoVFe4zMzPT6TzVAdc/GR8zMj5mZHzMyPiYkfExI/vsXTNtt0wbHWXaPn4xjI8ZGR8zMj5mZHzMyPiYkX1OfwDxwIEDatasmaSfz1J/+OGH2r17t6xWq9q2bauHH37Y9u2IAAAAQHVjtwm/9tprtscffPCBtm7dqgcffFC9e/fW559/rjVr1rg9IAAAAGBUds9M//IKkG3btmn8+PG2L1Rp2LChkpKS1L9/f/cmBAAAAAzK7plpk8lke5yfn1/mmwnr16+vCxcuuC8ZAAAAYHB2z0xfuXJFr776qiSpuLhY2dnZCgsLkyRduHDhujtwAAAAANWJ3TI9fPhw2+N77723zGUfP/30E1+wAgAAgGrNbpnu1q1budtatWqlVq1auTgOAAAA4D3slmnp51viHThwQCdPntSVK1dUt25dNW7c2O799gAAAIDqwG6ZzsjI0KxZs5SXlyer1arS0lI1aNBAWVlZatu2rZ555hn5+/tXVlYAAADAUOzezWPRokXq3r27VqxYoRUrVqhfv35q3ry5Fi5cqJKSEr3zzjuVlRMAAAAwHLtl+sSJE+rdu7dMJpN8fHzUp08fbdu2TYGBgfrzn/+snTt3VlZOAAAAwHDslunQ0FAdPnzYtnzo0CEFBwdLkm677TaVlJS4NRwAAABgZHavmX7sscc0ffp0xcXFSZIOHDigUaNGSZKOHTumhg0buj8hAAAAYFAm6y9vHn0DZ86c0bfffitJatGihaHu4pGZmenpCIYWGhqqnJwcT8eAHczI+JiR8TEj42NGxseM7LPXfyu8NV69evXUo0cPlwYCAAAAqgK710wDAAAAKB9lGgAAAHASZRoAAABwEmUaAAAAcNJNlemUlJQyy0uXLnVpGAAAAMCb3FSZ3r59e5nlbdu2uTQMAAAA4E0qvDWePRXcorqMjz/+WJs3b9aJEyfUqVMn25e/SNJ3332nlJQU5eTkqEmTJho5cqTCwsJuJRoAAADgdhWemd6yZYu2bNmizZs3q6SkxLZ8s0JCQtS3b1/de++9ZdZfvHhRc+bM0YABA/T222+rUaNGev311296/wAAAEBlq7BM79+/X/v379eBAwdksVhsyzerffv2ateunWrXrl1m/RdffKGoqCh17NhR/v7+6t+/v44dO6ZTp07d9DEAAACAylThZR4jR460Pf7yyy/LLJtMplsOcPLkSTVs2NC2HBAQoHr16unkyZOqX7/+Le8fAAAAcJdbumbaFYqKihQUFFRmXWBgoIqKiq57bnp6utLT0yVJSUlJCg0NrZSM3spsNvMeGRwzMj5mZHzMyPiYkfExI+fdVJn+9Zvsijc9ICBAhYWFZdYVFBQoICDguucmJCQoISHBtpyTk3PLx6/KQkNDeY8MjhkZHzMyPmZkfMzI+JiRfZGRkeVuu6lb482ePbvM8n/91385l+gXoqKidPz4cdtyUVGRzp49q6ioqFveNwAAAOBOlfYNiKWlpSouLpbFYpHFYlFxcbFKS0vVrl07nThxQrt27VJxcbFWr16thg0bcr00AAAADK/cMj1nzhwdPnzY7g8fPnxYc+bMcehAa9as0aBBg7R27Vpt27ZNgwYN0po1axQUFKTx48dr5cqVGjx4sA4fPqyxY8fe3KsAAAAAPMBkLeebV7799lulpqaqoKBAzZo1U2RkpGrWrKnCwkKdPn1a+/fvV61atfToo4+qRYsWlZ1bkpSZmemR43oLrn8yPmZkfMzI+JiR8TEj42NG9tm7ZrrcDyC2atVKrVq10pEjR/TNN9/oxx9/VEFBgWrVqqWGDRvqueee029/+1u3BAYAAAC8QYV382jcuLEaN25cGVkAAAAAr1JpH0AEAAAAqhrKNAAAAOAkyjQAAADgJMo0AAAA4CSHv05879692rFjhy5cuKCJEyfqyJEjKiwsVPPmzd2ZDwAAADAsh85Mb9y4UUuWLNHtt9+ugwcPSpL8/f21cuVKt4YDAAAAjMyhMr1hwwa98sor6tOnj3x8fv6R+vXr86UpAAAAqNYcKtOFhYUKDQ0ts66kpERms8NXiQAAAABVjkNlOi4uTmvXri2zbuPGjYqPj3dHJgAAAMArOFSmhwwZoi+++EKjRo1SUVGRxo4dq507d+qpp55ydz4AAADAsBy6TiMkJEQzZ87U4cOHlZOTo7p16yomJsZ2/TQAAABQHTl80bPJZFKTJk3UpEkTd+YBAAAAvIZDZXrEiBHlbluwYIHLwgAAAADexKEyPXr06DLL586d04YNG9SpUye3hAIAAAC8gUNlulmzZteti4+P1/Tp0/XAAw+4PBQAAADgDZz+BKHZbFZWVpYrswAAAABexaEz06mpqWWWr1y5om+++UatW7d2SygAAADAGzhUpnNzc8ss16hRQ7169VLXrl3dEgoAAADwBg6V6ZEjR7o7BwAAAOB1yi3T+/btc2gHzZs3d1kYAAAAwJuUW6YduX+0yWTS/PnzXRIkKytLKSkpOnTokMxmszp06KA//elP8vX1dcn+AQAAAFcrt0wnJydXZg6lpKQoKChIixYtUkFBgaZNm6ZNmzZx6z0AAAAYltO3xnO1rKwsdezYUf7+/goODlarVq2UkZHh6VgAAABAuRz6AGJBQYFWrVqlAwcO6NKlS7JarbZtrvo68QceeECff/654uPjdfnyZX377bcaMGBAmeekp6crPT1dkpSUlKTQ0FCXHLuqMpvNvEcGx4yMjxkZHzMyPmZkfMzIeSbrL5txOd544w3l5eWpZ8+eevPNNzV69Gh9+OGHat++vXr16uWSIBkZGXrzzTd1/PhxWSwW3XPPPRo5cqRMJlO5P5OZmemSY1dVoaGhysnJ8XQM2MGMjI8ZGR8zMj5mZHzMyL7IyMhytzl0mcfevXs1fvx4tW3bVj4+Pmrbtq3GjRunbdu2uSSgxWLRjBkz1L59e61YsUIpKSm6fPmy3n33XZfsHwAAAHAHh8q01WpVYGCgJCkgIEAFBQUKDg7WmTNnXBIiPz9fOTk56tGjh/z8/FS7dm1169ZN33zzjUv2DwAAALiDQ2W6YcOGOnDggCSpadOmWrp0qZYuXarbb7/dJSGCgoIUHh6uTz75RKWlpbp8+bK2bNmiO+64wyX7BwAAANzBbpm+fPmyJOmZZ55RWFiYJGnw4MHy9/fX5cuX9eyzz7osyAsvvKBvv/1WQ4cO1ZgxY+Tr66unnnrKZfsHAAAAXM3u3Tyefvpp3X333brnnnvUunVrSdJvfvMbDR8+3OVBoqOjNWXKFJfvFwAAAHAXu2V6+vTp2rZtmxYvXiyLxaJOnTqpW7duio6OrqR4AAAAgHHZLdPR0dGKjo7WwIEDtXfvXm3dulWvvPKKIiIidM8996hLly4KDg6upKgAAACAsTj0pS0+Pj5q1aqVWrVqpaKiIu3evVtpaWl677339K9//cvdGQEAAABDcqhMX5OXl6dt27Zp69atys/PV+fOnd2VCwAAADC8Cst0cXGxdu3apS1btujgwYOKi4vTQw89pPbt26tGjRqVkREAAAAwJLtlev78+fryyy9Vp04ddenSRSNGjOB72wEAAID/x26ZrlGjhl5++WXFxsZWVh4AAADAa9gt08OGDausHAAAAIDXcejrxAEAAABcjzINAAAAOIkyDQAAADjJoTI9e/ZsffHFFyopKXF3HgAAAMBrOFSm4+LitGbNGj399NNasmSJfvjhB3fnAgAAAAzPoW9A7NWrl3r16qWTJ09q27Ztmjdvnsxms7p27arOnTurXr167s4JAAAAGM5NfZ14VFSUHn/8cbVu3Vpvv/22Vq1apY8++kgxMTF64oknFB0d7aaYAAAAgPE4XKYzMzO1detW7dixQ2azWV26dNGECRMUFBSkTz75RLNnz1ZycrI7swIAAACG4lCZnjhxorKzs9WxY0eNGTNGTZo0KbO9V69e2rhxo1sCAgAAAEblUJnu06eP2rRpI7O5/KdzVhoAAADVjUN386hZs6aysrLKrMvMzNTevXvdEgoAAADwBg6V6ZSUFNWsWbPMuoCAAKWkpLglFAAAAOANHCrTFy5cUEhISJl1ISEhOn/+vDsyAQAAAF7BoWumIyIitG/fPjVv3ty2bv/+/QoPD3dpmB07dmj16tXKyclRcHCwRo4cqbi4OJceAwAAAHAVh8p0//79NWfOHHXv3l0RERE6e/asPvvsM40cOdJlQfbu3at3331Xzz33nGJiYjjrDQAAAMNz6DKPtm3batKkSSoqKtJ//vMfFRUV6eWXX1bbtm1dFiQtLU39+vVTbGysfHx8VKdOHdWpU8dl+wcAAABczeEvbYmJiVFMTIxbQlgsFh05ckRt2rTR6NGjdfXqVbVt21ZPPPGE/P393XJMAAAA4FaZrFar9UYb3n//ffXt21eSlJqaWu4OBgwYcMsh8vLyNHz4cDVq1EgTJkyQr6+vZs+erWbNmumxxx6zPS89PV3p6emSpKSkJBUXF9/ysasys9mskpIST8eAHczI+JiR8TEj42NGxseM7LN3crfcM9O5ubk3fOwO1wL26NHDdteQnj176v333y9TphMSEpSQkGBbzsnJcWsubxcaGsp7ZHDMyPiYkfExI+NjRsbHjOyLjIwsd1u5ZXrYsGG2x678oOGN3Hbbbapbt65MJpNt3S8fAwAAAEZUbpk+e/asQzuIiIhwSZBu3brp448/VqtWreTr66v169frrrvucsm+AQAAAHcot0yPGTPGoR3Yu576ZjzyyCO6dOmSxo4dKz8/P3Xs2NF2zTYAAABgROWWaVeVZEeZzWYNHTpUQ4cOrdTjAgAAAM5y+NZ40s8f+MvLy1OdOnUUGhrqrkwAAACAV3CoTJ87d06vv/66Dh06pNq1a+vSpUuKjY3V2LFj+WIVAAAAVFsOfQPikiVL1LBhQy1btkyLFy/WsmXLFB0drSVLlrg7HwAAAGBYDpXpH374QU8++aQCAgIkSQEBARo0aJAOHTrk1nAAAACAkTlUpmvVqqWMjIwy6zIzMxUYGOiWUAAAAIA3cOia6d69e2vatGnq3r27wsLClJ2drc2bN7vkq8QBAAAAb+VQmU5ISFC9evW0fft2nThxQiEhIRozZox+97vfuTsfAAAAYFh2y7TVatWnn36qEydOqFGjRho+fHhl5QIAAAAMz+410ytWrFBaWprOnz+vf/3rX0pLS6usXAAAAIDh2T0zvXPnTk2ZMkWRkZHKyMjQrFmzlJiYWFnZAAAAAEOze2a6oKBAkZGRkqQGDRooPz+/UkIBAAAA3qDCa6azsrJktVolSRaLpcyyJEVERLg3IQAAAGBQdsv0lStXNHr06DLrfr2cmprq+lQAAACAF7BbpinKAAAAQPkc+gZEAAAAANejTAMAAABOokwDAAAATqJMAwAAAE6iTAMAAABOKvduHiNGjHBoBwsWLHBZGAAAAMCblFumf3k/6cOHD2vLli364x//qLCwMGVnZ2vTpk3q2rVrpYQEAAAAjKjcMt2sWTPb45SUFL388suqU6eObV3r1q01Y8YMPfjgg+5NCAAAABiUQ9dM5+XlKSAgoMy6gIAA5eXluTzQ6dOnNXDgQL3xxhsu3zcAAADgSna/AfGaNm3a6LXXXtMjjzyiOnXqKDc3V2vXrtXdd9/t8kApKSlq3Lixy/cLAAAAuJpDZXrYsGFatWqVlixZory8PNWpU0cdOnRQ//79XRpmx44dCgwMVGxsrM6cOePSfQMAAACu5lCZ9vf318CBAzVw4EC3BSkoKFBaWpomT56sTz/91G3HAQAAAFzFoTItSXv37tWOHTt04cIFTZw4UUeOHFFhYaGaN2/ukiCpqam69957Vbdu3XKfk56ervT0dElSUlKSQkNDXXLsqspsNvMeGRwzMj5mZHzMyPiYkfExI+c5VKY3btyoDRs26L777tOuXbsk/Xy2etmyZfr73/9+yyGOHTum7777TrNmzbL7vISEBCUkJNiWc3JybvnYVVloaCjvkcExI+NjRsbHjIyPGRkfM7IvMjKy3G0OlekNGzbolVdeUXh4uP79739LkurXr6/MzEyXBNy/f7+ys7NtXxRTVFQki8WiCRMm6LXXXnPJMQAAAABXc6hMFxYWXnfqv6SkRGazw1eJ2JWQkKBOnTrZlj/88ENlZ2dr2LBhLtk/AAAA4A4O3Wc6Li5Oa9euLbNu48aNio+Pd0mIGjVqKDg42Pa/gIAA+fn5KSgoyCX7BwAAANzBoVPLQ4YM0WuvvaZPP/1URUVFGjt2rGrWrKmJEye6JVRiYqJb9gsAAAC4kkNlOiQkRDNnztSRI0eUnZ2tunXrKiYmRj4+Dp3YBgAAAKokh9rwrFmzZDKZFBMTo44dOyo2NlY+Pj6aM2eOu/MBAAAAhuVQmd6/f/9NrQcAAACqA7uXeaSmpkr6+c4d1x5fc/bsWYWFhbkvGQAAAGBwdst0bm6uJMlisdgeXxMaGsoHBQEAAFCt2S3TI0eOlCTFxsaW+eZBAAAAAA7ezeNakS4sLNSlS5dktVpt2yIiItyTDAAAADA4h8p0RkaG3njjDR0/fvy6bb++lro6KB3W29MRKpS46wdJUlqHOz2cpGK+Sz70dAR4wEep5z0doUL/lfwnSdL4Ucs9msMRDw4I9nQEeED44Rc9HaFC943dJEn6dN4fPJykYlkxM12+z9T9T7h8n66W/MJ/JEmj5tzl4SQVGxC/wtMRruNQmV66dKni4+P16quv6tlnn1VycrL+9a9/KTY21t354CRvKNGA0XlDiQaMzhtKdHXnDSXayBy6Nd7x48c1cOBA1apVS1arVYGBgRo0aFC1PCsNAAAAXONQmfbz81NpaakkqXbt2srJyZHValV+fr5bwwEAAABG5tBlHk2bNtXOnTvVrVs3dejQQTNmzJCfn5/i4+PdnQ8AAAAwLIfK9PPPP297/NhjjykqKkpFRUXq2rWr24IBAAAARudQmf4lHx8fSjQAAAAgB8t0QUGBNmzYoGPHjqmoqKjMtkmTJrklGAAAAGB0DpXpf/zjH7JYLGrXrp38/f3dnQkAAADwCg6V6R9//FEpKSkym2/6qhAAAACgynLo1nhNmzbVqVOn3J0FAAAA8CoOnWoeOXKkZs6cqZiYGAUHB5fZ1q9fP3fkAgAAAAzPoTL93nvvKTc3V2FhYSosLLStN5lMbgsGAAAAGJ1DZfrzzz/XvHnzFBIS4u48AAAAgNdw6JrpiIgI+fr6ujsLAAAA4FUcOjPdpUsXzZo1Sz169LjumunmzZvfcoirV69q6dKl+u6775Sfn6+IiAg9/vjjat269S3vGwAAAHAXh8r0pk2bJP187fQvmUwmzZ8//5ZDlJaWqm7dupoyZYpCQ0P1zTffaO7cuZozZ47Cw8Nvef8AAACAOzhUppOTk90aIiAgQImJibblu+++W+Hh4Tp69ChlGgAAAIZlyG9hOX/+vE6fPq2oqKgy69PT05Weni5JSkpKUmhoqCfi6axHjlp1eWqORmA2m6vx6z/v6QBVSvX9c1TNf48OezpA1VJt/xx5ESPOqNwyPW7cOM2dO1eSNGLEiHJ3sGDBApcGKikp0Ztvvql77rlH9evXL7MtISFBCQkJtuWcnByXHhueUZ3nGBoaWq1fP1ynOv85qs6/R/zbrWtV1z9H3sRTM4qMjCx3W7ll+plnnrE9Hj16tGsTlcNisWj+/Pkym80aMmRIpRwTAAAAcFa5Zbpp06a2xxcuXFDHjh2ve86uXbtcFsRqtWrhwoW6cOGCXnzxRZnNhrwCBQAAALBx6D7TCxcuvOH6RYsWuSzIkiVLdOrUKU2YMEH+/v4u2y8AAADgLnZP/549+/NH7SwWi7KysmS1Wstsc1Xpzc7OVnp6uvz8/DRs2DDb+qefflpdunRxyTEAAAAAV7NbpseMGWN7/OvrpoODg9W/f3+XhAgLC1NaWppL9gUAAABUFrtlOjU1VZL06quvaurUqZUSCAAAAPAWDl0z/esiffbsWWVlZbklEAAAAOAtHCrTr7/+un744QdJ0meffabnn39e48eP1//+7/+6NRwAAABgZA6V6X379qlx48aSpHXr1umVV17RjBkztHbtWndmAwAAAAzNoZs5l5SUyGw2Ky8vT/n5+bZ7UF+4cMGt4QAAAAAjc6hMR0dH64MPPlB2drbuuusuSVJeXp5q1qzp1nAAAACAkTl0mcfw4cN14sQJFRcX69FHH5UkHTp0SJ07d3ZrOAAAAMDIHDozXa9ePY0dO7bMug4dOqhDhw5uCQUAAAB4A7tnpt9+++0yy7++e8ecOXNcnwgAAADwEnbL9JYtW8osr1ixoszyd9995/pEAAAAgJewW6atVmtl5QAAAAC8jt0ybTKZKisHAAAA4HXsfgCxtLRU+/btsy1bLJbrlgEAAIDqym6Z/s1vfqMFCxbYlm+77bYyy0FBQe5LBgAAABic3TKdnJxcWTkAAAAAr+PQl7YAAAAAuB5lGgAAAHASZRoAAABwEmUaAAAAcBJlGgAAAHASZRoAAABwkt1b41Wm/Px8LViwQHv37lXt2rX1+OOPq3Pnzp6OBQAAAJTLMGV66dKlMpvNWrJkiY4dO6aZM2eqYcOGioqK8nQ0AAAA4IYMcZlHUVGRdu/erQEDBiggIEBNmzZVmzZttHXrVk9HAwAAAMpliDJ9+vRp+fr6KjIy0rauYcOGOnnypAdTAQAAAPYZ4jKPoqIi1axZs8y6wMBAFRUVlVmXnp6u9PR0SVJSUlKZ8l2p1n/lmeOiSvLYn2MPe2Zc9XzdcI/q+nukyH96OkGV4o4/ReMiP3XDXmEkhjgzHRAQoMLCwjLrCgsLFRAQUGZdQkKCkpKSlJSUVJnxvNbEiRM9HQEVYEbGx4yMjxkZHzMyPmbkPEOU6dtvv12lpaU6ffq0bd3x48f58CEAAAAMzRBlOiAgQO3bt1dqaqqKior0/fff68svv1TXrl09HQ0AAAAolyHKtCQNHTpUxcXFGjZsmObNm6dhw4ZxZvoWJSQkeDoCKsCMjI8ZGR8zMj5mZHzMyHkmq9Vq9XQIAAAAwBsZ5sw0AAAA4G0o01VIcnKyVq5c6ekYAADAC9jrDfv379fw4cMrOZF3okwDBjZjxgxt3rzZ0zHggLS0NL3xxhuejoEKHDx4UGPHjvV0DDgoMTFRZ86c8XQMwC5DfGkLgBt76aWXPB0BqFLi4uI0b948T8cADK20tNTTEbwKZdqL/fTTT1q4cKFOnz6t1q1by2QySfr5n2befPNN/fGPf9RHH30kHx8fDR06VGazWf/85z918eJFPfjgg+rbt6+HXwFQPZSWlsrX19fTMYAqxWKxyMeHf2C/GRX1hh49emj9+vVq0aKFunfv7uG03oMy7aVKSko0e/ZsPfDAA+rRo4e++uorzZs3Tw899JAk6fz587p69aoWLlyozZs3a9GiRWrRooWSkpKUk5OjiRMnqnPnzgoPD/fwK/F+a9eu1caNG1VYWKiQkBANHTpUBw8eVEZGhsxms7766iuFhYVp/Pjx2r17t9avXy8/Pz8NHz5cLVu2tLvvKVOmqEuXLrrvvvt05swZLViwQMeOHZPZbFbz5s01bty4SnqV3smds8nKylJycrJ++uknNWnSpMzXWWdlZenZZ5/V8OHDtWrVKoWHh2vq1Knufrle5UazqVmzppYtW6ZTp07J399f7du311NPPSWz+ee/qhITE/XnP/9Z69ev1/nz5/XAAw+oW7dumj9/vk6ePKmWLVtqzJgxtuffyLXSsHDhwnJz/O53v6uU98CoPDUbSfrwww+1bt06mUwmDRgwoMy25ORk+fv7KycnRwcOHNBf/vIXtWjRwm3vQ1XjSG/Iz8/XW2+9JavVqh9//NHDib0HZdpLHTp0SKWlperZs6dMJpM6dOigdevW2bb7+vqqb9++8vHxUadOnbR48WI98MADqlmzpqKiotSgQQMdO3aMMn2LMjMztWnTJs2cOVN16tRRVlaWLBaLDh48qK+//lp/+ctfNGrUKC1YsEDTp0/XfffdZ/sPnMWLFys5OdnhY61cuVItW7bUq6++qpKSEh09etSNr8z7uXs28+bNU2xsrCZNmqQff/xRSUlJatOmTZnnHDhwQHPnzuXs2a+UN5uCggI99dRTaty4sXJzczVz5kxt2rRJPXv2tP3snj17lJSUpNzcXE2YMEGHDh3S6NGjVbt2bb388svavn27unXrdks5qjNPzubbb7/VRx99pFdeeUXh4eFatGjRdc/Zvn27XnzxRU2YMEElJSXueAuqrIp6g8lkUmJiovz8/DyY0jvx//Be6ty5c6pTp47tn2gkKTQ01Pa4du3atr/A/f39JUm/+c1vbNv9/f1VVFRUSWmrLh8fH129elUZGRkqKSlReHi46tWrJ0lq2rSpWrVqJV9fX3Xo0EEXL15Unz59ZDab1alTJ2VnZ+vy5csOH8tsNis7O1vnzp2Tv7+/mjZt6q6XVSW4czY5OTk6cuSIBgwYID8/PzVr1kx33333dc/r37+/AgICbL+D+Fl5s2nUqJFiY2Pl6+ur8PBwJSQk6MCBA2V+tnfv3goMDFRUVJSioqLUokULRUREKDAwUK1bt9axY8duOUd15snZfP755+rWrZvuuOMOBQQEqH///tc9p23btmratKl8fHz4vbpJFfWGoKAg3lMncWbaS4WEhCgvL09Wq9X2i5Gbm1vt/yKobPXq1dOf/vQnrVq1ShkZGWrZsqWefPJJSdf/x0tQUNB1/4FTVFSkWrVqOXSsQYMGaeXKlXrppZdUq1Yt9erVi2va7HDnbPLy8lSrVi0FBATY1oWFhSknJ6fM8+rWrevS11RVlDeboqIivfPOOzpy5IiKi4tVWlqqRo0alfnZ4OBg22N/f//rls+fP3/LOerUqXOLr9B7eXI2586dK7PPsLCw657D75TzKuoNvyzZuDmUaS8VGxsrHx8fbdy4Uffff7++/vprHT58WPHx8Z6OVu107txZnTt3VkFBgRYvXqx3331XERERLj9OcHCw7Z6f33//vaZNm6ZmzZrxH1B2uGs2ISEhunz5soqKimyF+tdFWuIvJ3tuNJtz584pOjpaY8eOVc2aNbV+/Xrt2rWr0nOMHj3arcc0Ok/NJiQkRLm5ubZlfqdci97gPlzm4aXMZrNeeOEFbd68WUOGDNHnn3+udu3aeTpWtZOZmal9+/bp6tWr8vf3l7+/v9v+z37nzp22v2iunTHlL5byuXM2YWFhaty4sdLS0lRSUqLvv/9eX3/9tUv2XR2UN5vCwkIFBgYqICBAp06d0ieffOKRHNWZJ2fTsWNHbd68WRkZGbpy5YpWrVrl8mNUZ/QG9+HMtBdr3LixZs2adcNt1z6pLv38YcS0tLQy26dNm+bWbNXF1atX9e677+rUqVPy9fXVnXfeqaefflrp6ekuP9aRI0e0fPlyFRQUKDg4WIMHD3bLGfCqwt2zGTNmjJKTkzV48GDFxsaqa9euN3UNfHVW3mzOnDmjxYsX69///rd++9vf6ve//7327dtX6TmqM0/OpnXr1urZs6emTp0qHx8fDRgwQNu3b3fpMao7R3uDJMXHx1+3DjdmslqtVk+HAAAAALwRl3kAAAAATuIyD8DDnnjiiRuuf+mllxQXF1fJafBLzMY7vf/++/rggw+uWx8XF6eXXnrJA4lwDbNBVcRlHgAAAICTuMwDAAAAcBJlGgAAAHASZRoAAABwEmUaAAAAcBJlGgAAAHASZRoAAABwEmUaAAAAcBJlGgAAAHASZRoAAABwEmUaALzcoUOH9PDDDys8PFwBAQG644471L9/f5WUlKioqEjjxo1T8+bNddttt6levXp68MEH9f3331+3n59++klPPPGE6tWrpxo1aqhRo0YaO3asB14RAHgPs6cDAABuTc+ePRUSEqIFCxYoNDRUp06d0oYNG2SxWHTlyhVdunRJkyZN0u233668vDy99dZb6tixow4ePKh69epJ+rlIt2vXToGBgfrb3/6mJk2a6MSJE/rkk088/OoAwNhMVqvV6ukQAADn5OTkKCwsTP/+97/Vu3fvCp9fWlqqK1euKCIiQn/72980btw4SdKTTz6p999/X4cOHVJkZKS7YwNAlcFlHgDgxerWratGjRpp4sSJWrJkiX788cfrnpOWlqb27dsrODhYZrNZtWrVUn5+vn744Qfbcz755BP16tWLIg0AN4kyDQBezGQy6X/+53/Upk0bvfjii4qNjVWjRo20YMECSdJHH32kAQMGKC4uTv/617+0e/duffnllwoLC1NRUZFtP7m5uWrQoIGnXgYAeC2umQYAL9eoUSO98847slqt2rNnj+bPn6+RI0cqOjpaK1euVExMjJYvX257/tWrV5WXl1dmH9eutQYA3BzOTANAFWEymdSqVSv94x//kCTt27dPBQUFMpvLnjdZsWKFSktLy6y7//77tW7dOp0+fbrS8gJAVcCZaQDwYnv37tXYsWM1YMAAxcTEqLS0VMuXL5fZbFb37t0VFBSktWvXaty4cerVq5e++uorvfnmmwoODi6zn6lTp2rDhg36/e9/r5deekkxMTE6deqUPv74Y/33f/+3Z14cAHgByjQAeLF69erpjjvu0D/+8Q9lZGQoICBAv/vd77Ru3Trdfffdat26tU6ePKm3335bixYtUtu2bfXRRx/p4YcfLrOf6Oho7dq1S5MmTdKLL76o/Px81a9fXw899JCHXhkAeAdujQcAAAA4iWumAQAAACdRpgEAAAAnUaYBAAAAJ1GmAQAAACdRpgEAAAAnUaYBAAAAJ3n1faYzMzM9HcHQQkNDlZOT4+kYsIMZGR8zMj5mZHzMyPiYkX2RkZHlbuPMNAAAAOAkyjQAAADgJMo0AAAA4CTKNAAAAOAkyjQAAADgJMo0AAAA4CTKNAAAAOAkyjQAAADgJMo0AAAA4CSv/gbELzIueTqCoQVdNOniRd4jI2NGxseMjI8ZGR8zMj5mZF+f8r8AkTPTAAAAgLMqPDN94cIF7dmzR8eOHVNBQYECAwMVHR2tFi1aKDg42OEDffzxx9q8ebNOnDihTp06adSoUdc9Z/Xq1UpLS9OkSZPUokWLm3ohAAAAQGUrt0xnZGQoNTVV+/fvV6NGjVS/fn0FBwersLBQW7du1fLlyxUfH68BAwaoQYMGFR4oJCREffv21Z49e1RcXHzd9jNnzmjnzp0KCQm5tVcEAAAAVJJyy/Rbb72l3r17a8yYMfLz87tu+9WrV/XVV19pwYIFmj59eoUHat++vSTp6NGjys3NvW57SkqKBg4cqJSUlJvJDwAAAHhMuWV6xowZdn/Qz89PHTt2VMeOHW85xM6dO+Xn56e77rrLbplOT09Xenq6JCkpKUlBQUG3fOyqzNfXl/fI4JiR8TEj42NGxseMjI8ZOc/jd/MoLCzUe++9p0mTJlX43ISEBCUkJNiWL1686M5oXi8oKIj3yOCYkfExI+NjRsbHjIyPGVXk9nK32C3TkydPlslksrvrqVOnOpfp/1m1apW6du2q8PDwW9oPAAAAUNnslunu3bu7PcB3332nvLw8bdq0SdLPZ5vnzp2rhx56SH369LH7s7HL/+72fN7M1+yreiWlno4BO5iR8TEj42NGxseMjI8ZVaDdinI32S3T3bp1c1mG0tJSlZaWymKxyGKxqLi4WL6+vpo8ebJKS///8F588UU9+eSTat26tcuODQAAALiD3TL99ddf6+uvv9bTTz993bbFixerbdu2DpfeNWvWaPXq1bblbdu2qV+/fkpMTCzzPB8fH9WqVUsBAQEV7vPQnyq+zro64/on42NGxseMjI8ZGR8zMj5mZF8zO9vslul169ZdV3av6dq1q1JTUx0u04mJieXu65eSk5Md2h8AAADgaXa/TjwjI0NxcXE33HbnnXcqIyPDLaEAAAAAb2C3TBcXF6uwsPCG24qKim74TYYAAABAdWG3TEdHR2vXrl033LZ7925FR0e7IxMAAADgFexeM/3www9r7ty5unz5stq3b6+QkBCdO3dOu3fv1po1a/Tcc89VUkwAAADAeOyW6VatWmnEiBF65513tGLF/7+/XmhoqJ555hm1bNnS7QEBAAAAo6rw68Q7dOigDh06KDMzU5cuXVLt2rUVGRlZGdkAAAAAQ6uwTF9jxALdrkFtT0cwtNDQusrJsXo6BuxgRsbHjIyPGRkfMzI+ZuQ8ux9ABAAAAFA+yjQAAADgJMo0AAAA4CSHr5mWpNLSUn322Wc6fvy4IiIilJCQoICAAHdlAwAAAAztps5ML1++XIcPH1bDhg119OhRzZ071125AAAAAMOzW6bXr18vi8ViWz5x4oSGDx+uhIQEjRw5Uj/88IPbAwIAAABGZfcyj+LiYk2ePFlPPvmkYmNj1bRpU82YMUONGjXS999/r1atWlVSTAAAAMB4Kvw68U6dOmnZsmUKCgrSoEGDdPjwYZ04cUJ/+MMf1L59+8rKCQAAABhOhR9ADA8P14QJE/TFF19o2rRpuv/++/XQQw9VRjYAAADA0OxeM11UVKR169YpJSVF58+f1+TJk3XmzBlNnjxZx44dq6SIAAAAgDHZPTM9d+5c1axZU/Hx8dq/f7+OHz+uYcOG6cSJE3r77bd1xx13aMiQIZWVFQAAADAUu2X60KFDSklJkY+Pj+699169+OKLkqQ77rhDU6ZM0WeffVYpIQEAAAAjslumW7Zsqfnz56tZs2bat2+fWrduXWb7vffe69ZwAAAAgJHZLdNjxozR7t27lZWVpa5du+quu+5y+kAff/yxNm/erBMnTqhTp04aNWqUpJ/Pfqempuro0aPy8fFRfHy8Bg8erJCQEKePBQAAAFQGu2Xax8dHHTt2dMmBQkJC1LdvX+3Zs0fFxcW29ZcvX1ZCQoJatmwpX19fpaSk6K233tLLL7/skuMCAAAA7mK3TB84cEDNmjWTJFksFn344YfavXu3rFar2rZtq4cfflg+Po59I/m1e1IfPXpUubm5tvW/vnSkR48emjJlys28BgAAAMAj7Dbh1157zfb4gw8+0NatW/Xggw+qd+/e+vzzz7VmzRqXBzp48KCioqJcvl8AAADA1eyembZarbbH27Zt0/jx421Ft2HDhkpKSlL//v1dFub48eNavXq1/vrXv95we3p6utLT0yVJSUlJCg0NddmxqyKz2cx7ZHDMyPiYkfExI+NjRsbHjJxnt0ybTCbb4/z8/DJnjOvXr68LFy64LMiZM2c0Y8YMDR48WHFxcTd8TkJCghISEmzLOTk5Ljt+VRQaGsp7ZHDMyPiYkfExI+NjRsbHjOyLjIwsd5vdMn3lyhW9+uqrkqTi4mJlZ2crLCxMknThwgXVqFHDJQGzs7M1bdo0PfLII+ratatL9gkAAAC4m90yPXz4cNvje++9t8xlHz/99NNNFd/S0lKVlpbKYrHIYrGouLhYvr6+unDhgv72t7/pD3/4g+6//34nXgIAAADgGSbrLxuyG6WlpWn16tVl1vXr108mk0mrVq267iz3ihUrKtxnZmamSzNWNfyTjfExI+NjRsbHjIyPGRkfM7LP6cs8pJ9viXfgwAGdPHlSV65cUd26ddW4cWO7O72RxMREJSYm3nCbKz/ECAAAAFQWu2U6IyNDs2bNUl5enqxWq0pLS9WgQQNlZWWpbdu2euaZZ+Tv719ZWQEAAABDsXuf6UWLFql79+5asWKFVqxYoX79+ql58+ZauHChSkpK9M4771RWTgAAAMBw7JbpEydOqHfv3jKZTPLx8VGfPn20bds2BQYG6s9//rN27txZWTkBAAAAw7FbpkNDQ3X48GHb8qFDhxQcHCxJuu2221RSUuLWcAAAAICR2b1m+rHHHtP06dNtX6Jy4MABjRo1SpJ07NgxNWzY0P0JAQAAAIOq8NZ4Z86c0bfffitJatGixU3fxcOduDWefdzmxviYkfExI+NjRsbHjIyPGdl3S7fGq1evnnr06OHSQAAAAEBVYPeaaQAAAADlo0wDAAAATqJMAwAAAE6iTAMAAABOuqkynZKSUmZ56dKlLg0DAAAAeJObKtPbt28vs7xt2zaXhgEAAAC8yS1d5lHBLaoBAACAKq3C+0xv2bJF0s/FuaSkxLZ8zz33uDcZAAAAYHAVlun9+/fbHlssFtsyZRoAAADVXYVleuTIkbbHX375ZZllk8nknlQAAACAF+DWeAAAAICTbqpMh4aG2l0GAAAAqpObKtOzZ88us/xf//VfLg0DAAAAeBMu8wAAAACcVG6ZnjNnjg4fPmz3hw8fPqw5c+Y4dKCPP/5YEydO1OOPP67k5OQy27777js999xzGjRokKZOnars7GyH9gkAAAB4Url380hISFBKSooKCgrUrFkzRUZGqmbNmiosLNTp06e1f/9+1apVS48++qhDBwoJCVHfvn21Z88eFRcX29ZfvHhRc+bM0fDhw3X33XcrNTVVr7/+uqZPn37rrw4AAABwo3LLdKtWrdSqVSsdOXJE33zzjX788UcVFBSoVq1aatiwoZ577jn99re/dfhA7du3lyQdPXpUubm5tvVffPGFoqKi1LFjR0lS//799ec//1mnTp1S/fr1nX1dAAAAgNtVeJ/pxo0bq3Hjxm4LcPLkSTVs2NC2HBAQoHr16unkyZPXlen09HSlp6dLkpKSkribSAXMZjPvkcExI+NjRsbHjIyPGRkfM3JehWXa3YqKihQUFFRmXWBgoIqKiq57bkJCghISEmzLOTk5bs/nzUJDQ3mPDI4ZGR8zMj5mZHzMyPiYkX2RkZHlbvP43TwCAgJUWFhYZl1BQYECAgI8lAgAAABwjMfLdFRUlI4fP25bLioq0tmzZxUVFeXBVAAAAEDFKq1Ml5aWqri4WBaLRRaLRcXFxSotLVW7du104sQJ7dq1S8XFxVq9erUaNmzIhw8BAABgeA5fM713717t2LFDFy5c0MSJE3XkyBEVFhaqefPmDv38mjVrtHr1atvytm3b1K9fPyUmJmr8+PF6++239eabb6pJkyYaO3bszb8SAAAAoJI5VKY3btyoDRs26L777tOuXbskSf7+/lq2bJn+/ve/O3SgxMREJSYm3nBbixYt9PrrrzuWGAAAADAIhy7z2LBhg1555RX16dNHPj4//0j9+vWVmZnp1nAAAACAkTlUpgsLC6+792BJSYnMZo/fWQ8AAADwGIfKdFxcnNauXVtm3caNGxUfH++OTAAAAIBXcKhMDxkyRF988YVGjRqloqIijR07Vjt37tRTTz3l7nwAAACAYTl0nUZISIhmzpypw4cPKycnR3Xr1lVMTIzt+mkAAACgOnL4omeTyaQmTZqoSZMm7swDAAAAeA2HyvSIESPK3bZgwQKXhQEAAAC8iUNlevTo0WWWz507pw0bNqhTp05uCQUAAAB4A4fKdLNmza5bFx8fr+nTp+uBBx5weSgAAADAGzj9CUKz2aysrCxXZgEAAAC8ikNnplNTU8ssX7lyRd98841at27tllAAAACAN3CoTOfm5pZZrlGjhnr16qWuXbu6JRQAAADgDRwq0yNHjnR3DgAAAMDrlFum9+3b59AOmjdv7rIwAAAAgDcpt0w7cv9ok8mk+fPnuzQQAAAA4C3KLdPJycmVmQMAAADwOk7fGg8AAACo7hz6AGJBQYFWrVqlAwcO6NKlS7JarbZtfJ04AAAAqiuHzkwvXbpUP/30k/r166f8/HwNGTJEoaGh6tmzp7vzAQAAAIblUJneu3evxo8fr7Zt28rHx0dt27bVuHHjtG3bNnfnAwAAAAzLocs8rFarAgMDJUkBAQEqKChQcHCwzpw547IgWVlZSklJ0aFDh2Q2m9WhQwf96U9/kq+vr8uOAQAAALiSQ2emGzZsqAMHDkiSmjZtqqVLl2rp0qW6/fbbXRYkJSVFQUFBWrRokWbPnq0DBw5o06ZNLts/AAAA4Gp2y/Tly5clSc8884zCwsIkSYMHD5a/v78uX76sZ5991mVBsrKy1LFjR/n7+ys4OFitWrVSRkaGy/YPAAAAuJrJ+stbc/zKwIEDdffdd+uee+5R69at5ePjvjvp/c///I9++OEHDRs2TJcvX9b06dM1YMAAtWvXzvac9PR0paenS5KSkpJUXFzstjxVgdlsVklJiadjwA5mZHzMyPiYkfExI+NjRvb5+/uXu81umT527Ji2bdum7du3y2KxqFOnTurWrZuio6NdHjIjI0Nvvvmmjh8/LovFonvuuUcjR46UyWQq92cyMzNdnqMqCQ0NVU5OjqdjwA5mZHzMyPiYkfExI+NjRvZFRkaWu81umb7GYrFo79692rp1q7788ktFRETonnvuUZcuXRQcHHzLAS0Wi5599lklJCTowQcfVFFRkRYsWKDIyEgNGjSo3J+jTNvHL4bxMSPjY0bGx4yMjxkZHzOyz16Zdui6DR8fH7Vq1UpjxozRkiVL9OCDD+rjjz/WyJEjXRIwPz9fOTk56tGjh/z8/FS7dm1169ZN33zzjUv2DwAAALjDTV0EnZeXp02bNunDDz9Ufn6+Onfu7JIQQUFBCg8P1yeffKLS0lJdvnxZW7Zs0R133OGS/QMAAADuUOF9pouLi7Vr1y5t2bJFBw8eVFxcnB566CG1b99eNWrUcFmQF154QcuXL9e///1v+fj4KD4+Xk899ZTL9g8AAAC4mt0yPX/+fH355ZeqU6eOunTpohEjRig0NNQtQaKjozVlyhS37BsAAABwB7tlukaNGnr55ZcVGxtbWXkAAAAAr2G3TA8bNqyycgAAAABex33fwgIAAABUcZRpAAAAwEmUaQAAAMBJDpXp2bNn64svvuA72wEAAIBfcKhMx8XFac2aNXr66ae1ZMkS/fDDD+7OBQAAABhehV/aIkm9evVSr169dPLkSW3btk3z5s2T2WxW165d1blzZ9WrV8/dOQEAAADDcahMXxMVFaXHH39crVu31ttvv61Vq1bpo48+UkxMjJ544glFR0e7KSYAAABgPA6X6czMTG3dulU7duyQ2WxWly5dNGHCBAUFBemTTz7R7NmzlZyc7M6sAAAAgKE4VKYnTpyo7OxsdezYUWPGjFGTJk3KbO/Vq5c2btzoloAAAACAUTlUpvv06aM2bdrIbC7/6ZyVBgAAQHXj0N08atasqaysrDLrMjMztXfvXreEAgAAALyBQ2U6JSVFNWvWLLMuICBAKSkpbgkFAAAAeAOHyvSFCxcUEhJSZl1ISIjOnz/vjkwAAACAV3CoTEdERGjfvn1l1u3fv1/h4eFuCQUAAAB4A4c+gNi/f3/NmTNH3bt3V0REhM6ePavPPvtMI0eOdHc+AAAAwLAcOjPdtm1bTZo0SUVFRfrPf/6joqIivfzyy2rbtq278wEAAACG5fCXtsTExCgmJsadWQAAAACvUm6Zfv/999W3b19JUmpqark7GDBggOtTAQAAAF6g3DKdm5t7w8futGPHDq1evVo5OTkKDg7WyJEjFRcXVynHBgAAAG5WuWV62LBhtseV8UHDvXv36t1339Vzzz2nmJgYbrsHAAAAwyu3TJ89e9ahHURERLgkSFpamvr166fY2FhJUp06dVyyXwAAAMBdyi3TY8aMcWgH9q6ndpTFYtGRI0fUpk0bjR49WlevXlXbtm31xBNPyN/f/5b3DwAAALiDyWq1Wj0dIi8vT8OHD1ejRo00YcIE+fr6avbs2WrWrJkee+wx2/PS09OVnp4uSUpKSlJxcbGnInsFs9mskpIST8eAHczI+JiR8TEj42NGxseM7LN3ctfhW+NJUk5OjvLy8lSnTh2FhobecrBrrgXs0aOH7WvLe/bsqffff79MmU5ISFBCQkKZPChfaGgo75HBMSPjY0bGx4yMjxkZHzOyLzIystxtDpXpc+fO6fXXX9ehQ4dUu3ZtXbp0SbGxsRo7dqxLrm2+7bbbVLduXZlMJtu6Xz4GAAAAjMihb0BcsmSJGjZsqGXLlmnx4sVatmyZoqOjtWTJEpcF6datmz7++GNduHBB+fn5Wr9+ve666y6X7R8AAABwNYfOTP/www96/vnnZTb//PSAgAANGjRIw4cPd1mQRx55RJcuXdLYsWPl5+enjh072r40BgAAADAih8p0rVq1lJGRoejoaNu6zMxMBQYGui6I2ayhQ4dq6NChLtsnAAAA4E4OlenevXtr2rRp6t69u8LCwpSdna3NmzfzVeIAAACo1hwq0wkJCapXr562b9+uEydOKCQkRGPGjNHvfvc7d+cDAAAADMtumbZarfr000914sQJNWrUyKXXSAMAAADezu7dPFasWKG0tDSdP39e//rXv5SWllZZuQAAAADDs3tmeufOnZoyZYoiIyOVkZGhWbNmKTExsbKyAQAAAIZm98x0QUGB7RtfGjRooPz8/EoJBQAAAHiDCq+ZzsrKktVqlSRZLJYyy5IUERHh3oQAAACAQdkt01euXNHo0aPLrPv1cmpqqutTAQAAAF7AbpmmKAMAAADls3vNNAAAAIDyUaYBAAAAJ1GmAQAAACdRpgEAAAAnUaYBAAAAJ5V7N48RI0Y4tIMFCxa4LAwAAADgTcot07+8n/Thw4e1ZcsW/fGPf1RYWJiys7O1adMmde3atVJCAgAAAEZUbplu1qyZ7XFKSopefvll1alTx7audevWmjFjhh588EH3JgQAAAAMyqFrpvPy8hQQEFBmXUBAgPLy8twSCgAAAPAGdr8B8Zo2bdrotdde0yOPPKI6deooNzdXa9eu1d133+3ufAAAAIBhOVSmhw0bplWrVmnJkiXKy8tTnTp11KFDB/Xv39/d+QAAAADDcqhM+/v7a+DAgRo4cKC78wAAAABew+H7TO/du1cLFixQUlKSJOnIkSPat2+fywOdPn1aAwcO1BtvvOHyfQMAAACu5FCZ3rhxo5YsWaLbb79dBw8elPTz2eqVK1e6PFBKSooaN27s8v0CAAAAruZQmd6wYYNeeeUV9enTRz4+P/9I/fr1lZmZ6dIwO3bsUGBgoJo3b+7S/QIAAADu4NA104WFhQoNDS2zrqSkRGazQz/ukIKCAqWlpWny5Mn69NNPb/ic9PR0paenS5KSkpKuy4SyzGYz75HBMSPjY0bGx4yMjxkZHzNynkNtOC4uTmvXrlXfvn1t6zZu3Kj4+HiXBUlNTdW9996runXrlvuchIQEJSQk2JZzcnJcdvyqpl+/fvLz89N7773n6SiwIzQ0lD/HBsbvkXfg98jYqvvvUer+JzwdoULJL/xHkjRqzl0eTlKxAfErPHLcyMjIcreZrFartaIdnDt3Tq+99pouXbqkvLw8hYeHq2bNmpo4caKCg4NvOeCxY8f0xhtvaNasWTKbzUpLS9OZM2c0ZswYuz/n6stMHFU6rLdHjltV+S750NMRPKY6l4CPUs97OkKV8uCAYE9H8Jjq/HsUfvhFT0eoUrJiZrp8n95Qpr2JEcu0Q2emQ0JCNHPmTB05ckTZ2dmqW7euYmJibNdP36r9+/crOztbI0aMkCQVFRXJYrFowoQJeu2111xyDAAAAMDVHCrTs2bN0l//+lfFxMQoJibGtn7OnDl64YUXbjlEQkKCOnXqZFv+8MMPlZ2drWHDht3yvgEAAAB3cahM79+//6bW36waNWqoRo0atuWAgAD5+fkpKCjIJfsHAAAA3MFumU5NTZX08507rj2+5uzZswoLC3NLqMTERLfsFwAAAHAlu2U6NzdXkmSxWGyPrwkNDaX0AgAAoFqzW6ZHjhwpSYqNjS1zSzoAAAAADl4zfa1IFxYW6tKlS/rl3fQiIiLckwwAAAAwOIfKdEZGht544w0dP378um2/vpYaAAAAqC4culH00qVLFR8fr7fffluBgYFatmyZ/s//+T8aNWqUu/MBAAAAhuVQmT5+/LgGDhyoWrVqyWq1KjAwUIMGDeKsNAAAAKo1h8q0n5+fSktLJUm1a9dWTk6OrFar8vPz3RoOAAAAMDKHrplu2rSpdu7cqW7duqlDhw6aMWOG/Pz8FB8f7+58AAAAgGE5VKaff/552+PHHntMUVFRKioqUteuXd0WDAAAADA6h8r0L/n4+FCiAQAAADlYpgsKCrRhwwYdO3ZMRUVFZbZNmjTJLcEAAAAAo3OoTP/jH/+QxWJRu3bt5O/v7+5MAAAAgFdwqEz/+OOPSklJkdl801eFAAAAAFWWQ7fGa9q0qU6dOuXuLAAAAIBXcehU88iRIzVz5kzFxMQoODi4zLZ+/fq5IxcAAABgeA6V6ffee0+5ubkKCwtTYWGhbb3JZHJbMAAAAMDoHCrTn3/+uebNm6eQkBB35wEAAAC8hkPXTEdERMjX19fdWQAAAACv4tCZ6S5dumjWrFnq0aPHdddMN2/e3B25AAAAAMNzqExv2rRJ0s/XTv+SyWTS/PnzXZ8KAAAA8AIOlenk5GS3hrh69aqWLl2q7777Tvn5+YqIiNDjjz+u1q1bu/W4AAAAwK1w6JppdystLVXdunU1ZcoULV++XI8++qjmzp2rrKwsT0cDAAAAylXumelx48Zp7ty5kqQRI0aUu4MFCxbccoiAgAAlJibalu+++26Fh4fr6NGjCg8Pv+X9AwAAAO5Qbpl+5plnbI9Hjx5dKWGuOX/+vE6fPq2oqKgy69PT05Weni5JSkpKUmhoaKXmuuasR45adXlqjkZgNpur8es/7+kAVUr1/XNUzX+PDns6QNVSbf8ceREjzqjcMt20aVPb4wsXLqhjx47XPWfXrl0uD1RSUqI333xT99xzj+rXr19mW0JCghISEmzLOTk5Lj8+Kl91nmNoaGi1fv1wner856g6/x7xb7euVV3/HHkTT80oMjKy3G0OXTO9cOHCG65ftGiRc4nKYbFYNH/+fJnNZg0ZMsSl+wYAAABcze7dPM6e/fmCBovFoqysLFmt1jLb/P39XRbEarVq4cKFunDhgl588UWZzQ7daAQAAADwGLuNdcyYMbbHv75uOjg4WP3793dZkCVLlujUqVN65ZVXXFrSAQAAAHexW6ZTU1MlSa+++qqmTp3qthDZ2dlKT0+Xn5+fhg0bZlv/9NNPq0uXLm47LgAAAHArHLqW4tdF+uzZszKZTC67bV1YWJjS0tJcsi8AAACgsjj0AcTXX39dP/zwgyTps88+0/PPP6/x48frf//3f90aDgAAADAyh8r0vn371LhxY0nSunXr9Morr2jGjBlau3atO7MBAAAAhubQZR4lJSUym83Ky8tTfn6+7R7UFy5ccGs4AAAAwMgcKtPR0dH64IMPlJ2drbvuukuSlJeXp5o1a7o1HAAAAGBkDl3mMXz4cJ04cULFxcV69NFHJUmHDh1S586d3RoOAAAAMDKHzkzXq1dPY8eOLbOuQ4cO6tChg1tCAQAAAN7A7pnpt99+u8zyr+/eMWfOHNcnAgAAALyE3TK9ZcuWMssrVqwos/zdd9+5PhEAAADgJeyWaavVWlk5AAAAAK9jt0ybTKbKygEAAAB4HbsfQCwtLdW+fftsyxaL5bplAAAAoLqyW6Z/85vfaMGCBbbl2267rcxyUFCQ+5IBAAAABme3TCcnJ1dWDgAAAMDrOPSlLQAAAACuR5kGAAAAnESZBgAAAJxEmQYAAACcRJkGAAAAnESZBgAAAJxEmQYAAACcZPc+05UpPz9fCxYs0N69e1W7dm09/vjj6ty5s6djAQAAAOUyTJleunSpzGazlixZomPHjmnmzJlq2LChoqKiPB0NAAAAuCFDXOZRVFSk3bt3a8CAAQoICFDTpk3Vpk0bbd261dPRAAAAgHIZokyfPn1avr6+ioyMtK1r2LChTp486cFUAAAAgH2GuMyjqKhINWvWLLMuMDBQRUVFZdalp6crPT1dkpSUlFSmfFeq9V955riokjz259jDnhlXPV833KO6/h4p8p+eTlCluONP0bjIT92wVxiJIc5MBwQEqLCwsMy6wsJCBQQElFmXkJCgpKQkJSUlVWY8rzVx4kRPR0AFmJHxMSPjY0bGx4yMjxk5zxBl+vbbb1dpaalOnz5tW3f8+HE+fAgAAABDM0SZDggIUPv27ZWamqqioiJ9//33+vLLL9W1a1dPRwMAAADKZYgyLUlDhw5VcXGxhg0bpnnz5mnYsGGcmb5FCQkJno6ACjAj42NGxseMjI8ZGR8zcp7JarVaPR0CAAAA8EaGOTMNAAAAeBvKdBWSnJyslStXejoGAADwAvZ6w/79+zV8+PBKTuSdKNOAgc2YMUObN2/2dAw4IC0tTW+88YanY6ACBw8e1NixYz0dAw5KTEzUmTNnPB0DsMsQX9oC4MZeeuklT0cAqpS4uDjNmzfP0zEAQystLfV0BK9CmfZiP/30kxYuXKjTp0+rdevWMplMkn7+p5k333xTf/zjH/XRRx/Jx8dHQ4cOldls1j//+U9dvHhRDz74oPr27evhVwBUD6WlpfL19fV0DKBKsVgs8vHhH9hvRkW9oUePHlq/fr1atGih7t27ezit96BMe6mSkhLNnj1bDzzwgHr06KGvvvpK8+bN00MPPSRJOn/+vK5evaqFCxdq8+bNWrRokVq0aKGkpCTl5ORo4sSJ6ty5s8LDwz38Srzf2rVrtXHjRhUWFiokJERDhw7VwYMHlZGRIbPZrK+++kphYWEaP368du/erfXr18vPz0/Dhw9Xy5Yt7e57ypQp6tKli+677z6dOXNGCxYs0LFjx2Q2m9W8eXONGzeukl6ld3LnbLKyspScnKyffvpJTZo0KfN11llZWXr22Wc1fPhwrVq1SuHh4Zo6daq7X65XudFsatasqWXLlunUqVPy9/dX+/bt9dRTT8ls/vmvqsTERP35z3/W+vXrdf78eT3wwAPq1q2b5s+fr5MnT6ply5YaM2aM7fk3cq00LFy4sNwcv/vd7yrlPTAqT81Gkj788EOtW7dOJpNJAwYMKLMtOTlZ/v7+ysnJ0YEDB/SXv/xFLVq0cNv7UNU40hvy8/P11ltvyWq16scff/RwYu9BmfZShw4dUmlpqXr27CmTyaQOHTpo3bp1tu2+vr7q27evfHx81KlTJy1evFgPPPCAatasqaioKDVo0EDHjh2jTN+izMxMbdq0STNnzlSdOnWUlZUli8WigwcP6uuvv9Zf/vIXjRo1SgsWLND06dN133332f4DZ/HixUpOTnb4WCtXrlTLli316quvqqSkREePHnXjK/N+7p7NvHnzFBsbq0mTJunHH39UUlKS2rRpU+Y5Bw4c0Ny5czl79ivlzaagoEBPPfWUGjdurNzcXM2cOVObNm1Sz549bT+7Z88eJSUlKTc3VxMmTNChQ4c0evRo1a5dWy+//LK2b9+ubt263VKO6syTs/n222/10Ucf6ZVXXlF4eLgWLVp03XO2b9+uF198URMmTFBJSYk73oIqq6LeYDKZlJiYKD8/Pw+m9E78P7yXOnfunOrUqWP7JxpJCg0NtT2uXbu27S9wf39/SdJvfvMb23Z/f38VFRVVUtqqy8fHR1evXlVGRoZKSkoUHh6uevXqSZKaNm2qVq1aydfXVx06dNDFixfVp08fmc1mderUSdnZ2bp8+bLDxzKbzcrOzta5c+fk7++vpk2buutlVQnunE1OTo6OHDmiAQMGyM/PT82aNdPdd9993fP69++vgIAA2+8gflbebBo1aqTY2Fj5+voqPDxcCQkJOnDgQJmf7d27twIDAxUVFaWoqCi1aNFCERERCgwMVOvWrXXs2LFbzlGdeXI2n3/+ubp166Y77rhDAQEB6t+//3XPadu2rZo2bSofHx9+r25SRb0hKCiI99RJnJn2UiEhIcrLy5PVarX9YuTm5lb7vwgqW7169fSnP/1Jq1atUkZGhlq2bKknn3xS0vX/8RIUFHTdf+AUFRWpVq1aDh1r0KBBWrlypV566SXVqlVLvXr14po2O9w5m7y8PNWqVUsBAQG2dWFhYcrJySnzvLp167r0NVUV5c2mqKhI77zzjo4cOaLi4mKVlpaqUaNGZX42ODjY9tjf3/+65fPnz99yjjp16tziK/RenpzNuXPnyuwzLCzsuufwO+W8inrDL0s2bg5l2kvFxsbKx8dHGzdu1P3336+vv/5ahw8fVnx8vKejVTudO3dW586dVVBQoMWLF+vdd99VRESEy48THBxsu+fn999/r2nTpqlZs2b8B5Qd7ppNSEiILl++rKKiIluh/nWRlvjLyZ4bzebcuXOKjo7W2LFjVbNmTa1fv167du2q9ByjR4926zGNzlOzCQkJUW5urm2Z3ynXoje4D5d5eCmz2awXXnhBmzdv1pAhQ/T555+rXbt2no5V7WRmZmrfvn26evWq/P395e/v77b/s9+5c6ftL5prZ0z5i6V87pxNWFiYGjdurLS0NJWUlOj777/X119/7ZJ9VwflzaawsFCBgYEKCAjQqVOn9Mknn3gkR3Xmydl07NhRmzdvVkZGhq5cuaJVq1a5/BjVGb3BfTgz7cUaN26sWbNm3XDbtU+qSz9/GDEtLa3M9mnTprk1W3Vx9epVvfvuuzp16pR8fX1155136umnn1Z6errLj3XkyBEtX75cBQUFCg4O1uDBg91yBryqcPdsxowZo+TkZA0ePFixsbHq2rXrTV0DX52VN5szZ85o8eLF+ve//63f/va3+v3vf699+/ZVeo7qzJOzad26tXr27KmpU6fKx8dHAwYM0Pbt2116jOrO0d4gSfHx8detw42ZrFar1dMhAAAAAG/EZR4AAACAk7jMA/CwJ5544obrX3rpJcXFxVVyGvwSs/FO77//vj744IPr1sfFxemll17yQCJcw2xQFXGZBwAAAOAkLvMAAAAAnESZBgAAAJxEmQYAAACcRJkGAAAAnESZBgAAAJz0fwE11MM+ISSFUgAAAABJRU5ErkJggg==",
      "text/plain": [
       "<Figure size 864x576 with 2 Axes>"
      ]
     },
     "metadata": {},
     "output_type": "display_data"
    }
   ],
   "source": [
    "# visualize and compare the result\n",
    "ope.visualize_off_policy_estimates(\n",
    "    input_dict, \n",
    "    compared_estimators=[\"dm\", \"sm_is\", \"sm_dr\", \"sam_is\", \"sam_dr\", \"drl\"],\n",
    "    random_state=random_state, \n",
    "    sharey=False,\n",
    ")"
   ]
  },
  {
   "cell_type": "code",
   "execution_count": null,
   "metadata": {},
   "outputs": [
    {
     "data": {
      "image/png": "iVBORw0KGgoAAAANSUhEUgAAA7IAAAIsCAYAAADPm5VzAAAAOXRFWHRTb2Z0d2FyZQBNYXRwbG90bGliIHZlcnNpb24zLjYuMiwgaHR0cHM6Ly9tYXRwbG90bGliLm9yZy8o6BhiAAAACXBIWXMAAAsTAAALEwEAmpwYAABlv0lEQVR4nO3deWBT9Zr/8U/atKRFagvdLNT2sgkUoYgIDKtacUMEhMIVxSsCIlVQ8Y4ooKgXqMpc5AqCQIGRUdn0cgVE/NURWQRURkU22YRStraUAqUNpW1+fzBkCDRpgKRZ+n79Q8456fd8kicn5Dkn58RgsVgsAgAAAADARwR4OgAAAAAAAFeDRhYAAAAA4FNoZAEAAAAAPoVGFgAAAADgU2hkAQAAAAA+hUYWAAAAAOBTaGQBAPAT48ePl8Fg8HQMAADcjkYWAAAAAOBTaGQBAAAAAD6FRhYAAC/w66+/qlevXqpTp45CQkJ0yy23aNKkSZKksrIyjR07VjfddJNCQ0PVtWtXbd++XQaDQePHj/dscAAAPMDo6QAAAFR3P/zwg7p27aqGDRtqypQpqlevnvbs2aOtW7dKunDu68SJE/Xiiy+qW7du+umnn9SjRw8PpwYAwHNoZAEA8LCXXnpJderU0aZNmxQaGipJuuuuuyRJJ0+e1JQpUzR06FBNnjxZktStWzcFBgZq9OjRHssMAIAn8dViAAA8qKioSBs2bNCAAQOsTeylfvvtN509e1apqak28/v3719VEQEA8Do0sgAAeNDJkydVXl6uevXqVbj86NGjkqSYmBib+ZdPAwBQndDIAgDgQREREQoICNDhw4crXH7TTTdJko4fP24z//JpAACqExpZAAA8KDQ0VB07dtR//dd/qbi4+IrlLVq0UM2aNbV48WKb+QsXLqyqiAAAeB0u9gQAgIdNnjxZXbp0Ufv27TVq1CjVq1dP+/fv1y+//KL3339fL7zwgiZMmKBatWqpW7du+vHHH5WRkeHp2AAAeAyNLAAAHtamTRtt2LBBr732mp577jmdO3dOCQkJevLJJyVd+Pkdi8WiOXPmaNq0aWrbtq2WL1+upKQkDycHAMAzDBaLxeLpEAAA4OoZDAa9/vrrGj9+vKejAABQpThHFgAAAADgU2hkAQAAAAA+hXNkAQDwUZwdBACorjgiCwAAAADwKTSyAAAAAACfQiMLAAAAAPApPn2O7JEjRzwdwS9ERkYqLy/P0zFgB/XxbtTHu1Ef70Z9vBv18W7Ux7tRH9eIi4uzu4wjsgAAAAAAn0IjCwAAAADwKTSyAAAAAACfQiMLAAAAAPApNLIAAAAAAJ9CIwsAAAAA8Ck0sgAAAAAAn0IjCwAAAADwKTSyAAAAAACfQiMLANeoT58+uueeezwdAwAAoNqhkQUAAAAA+BQaWQAAAACATzFWdodTp07p119/1YEDB1RUVKTQ0FAlJiaqRYsWCg8Pr4KIAAAAAAD8H7uNbHZ2thYtWqTt27erfv36qlu3rsLDw1VcXKy1a9dq/vz5SkpKUr9+/VSvXr2qzAwAAAAAqMbsNrIffPCBevTooREjRigoKOiK5efPn9dPP/2kGTNmaMKECW4NCQAAAADARXYb2YkTJzr8w6CgILVv317t27d3eSgAAAAAAOzhYk8AAAAAAJ/i8GJPr732mgwGg8MB3njjDZcGAgAAAADAEYeN7F133VVVOQAAAAAAcIrDRrZr165VFAMAAAAAAOc4PEd2y5YtmjVrVoXLZs2apZ9//tktoQBc0KdPH91zzz2ejgEAAAB4FYeN7IoVK9SpU6cKl3Xu3FlffPGFW0IBAAAAAGCPw0Y2OztbTZs2rXDZLbfcouzsbLeEAgAAAADAHoeNbElJiYqLiytcZjabVVJS4pZQAAAAAADY47CRTUxM1KZNmypctnnzZiUmJrojEwAAAAAAdjm8anGvXr00ZcoUnT17Vm3btlVERIROnjypzZs367PPPtPzzz9fRTEBAAAAALjAYSObnJysZ555Rh999JEWLFhgnR8ZGamnn35aLVu2dGol58+f15w5c/Tbb7+psLBQMTExevTRR9WqVSvl5OTo2WefVY0aNaz3f/jhh9WnT59rfEgAAAAAAH/msJGVpHbt2qldu3Y6cuSIzpw5o1q1aikuLu6qVlJWVqY6depo/PjxioyM1M8//6wpU6Zo8uTJ1vvMnz9fgYGBV/8IAAAAAADVSqWN7EVX27xeymQyKTU11TrdunVrRUdHa//+/apfv/41jwsAAAAAqH6cbmRdqaCgQEePHlV8fLx13vDhw2UwGNSiRQs99thjCgsL80Q0AAAAAICXM1gsFktVrrC0tFSTJk1STEyMhg4dKrPZrMOHDysxMVFnzpxRRkaGzGazxowZc8XfZmZmKjMzU5KUnp7Oz/+4iNFoVGlpqadjoAL33HOPDAaDvv76a09HQQWoj/fj/c27UR/vRn28G/XxbtTHNYKDg+0uq9IjsuXl5Zo2bZqMRqMGDRok6cLXjhs0aCBJCg8P11NPPaWhQ4equLhYISEhNn+fkpKilJQU63ReXl7VhfdjkZGRPJde6vz58woKCqI+Xor6eD/e37wb9fFu1Me7UR/vRn1cw9HprVfVyJaVlenbb7/VwYMHFRMTo5SUFJlMJqf+1mKxaObMmTp16pReeeUVGY2OV13FB4oBAAAAAD4i4GruPH/+fO3du1cJCQnav3+/pkyZ4vTfzp49W4cPH9bLL79sc4h4z549OnLkiMrLy3XmzBnNmzdPSUlJCg0NvZpoAAAAAIBqwuFh0ZUrV+r+++9XQMCFfjcrK0tvvPGGJKlr164aPHiwUyvJzc1VZmamgoKCNGTIEOv8oUOHymAw6NNPP9Xp06cVEhKiFi1aaOTIkdf6eAAAAAAAfs5hI1tSUqLXXntNAwcOVOPGjdWkSRNNnDhR9evX165du5ScnOzUSqKiorR48WK7yzt27HhVoQEAAAAA1ZfDRrZXr17q0KGD5s2bp7CwMD322GPau3evsrKydO+996pt27ZVlRMAAAAAAElOXOwpOjpaL7/8sn744Qe99dZb6tatmx5++OGqyAYAAAAAwBUcXuzJbDZrxYoVysjIUEFBgV577TUdO3ZMr732mg4cOFBFEQEAAAAA+D8Oj8hOmTJFISEhSkpK0vbt23Xw4EENGTJEWVlZmjt3rm6++Wbr78ECAAAAAFAVHDayu3fvVkZGhgICAnTnnXfqlVdekSTdfPPNGj9+vL799tsqCQkAAAAAwEUOG9mWLVtq2rRpatasmbZt26ZWrVrZLL/zzjvdGg4AAAAAgMs5bGRHjBihzZs3KycnR507d9Ztt91WVbkAAAAAAKiQw0Y2ICBA7du3r6osAAAAAABUymEju2PHDjVr1kySVF5eri+++EKbN2+WxWJRmzZt1KtXLwUEOLzwMQAAAAAALuWwC3377bett//5z39q7dq1euihh9SjRw99//33+uyzz9weEAAAAACASzk8ImuxWKy3161bp1GjRik+Pl6SlJCQoPT0dPXt29e9CQEAAAAAuITDI7IGg8F6u7Cw0NrESlLdunV16tQp9yUDAAAAAKACDo/Injt3Tq+//rokqaSkRLm5uYqKipIknTp1SjVq1HB/QgAAAAAALuGwkR02bJj19p133mnzVeM//vhDnTt3dl8yAAAAAAAq4LCR7dq1q91lycnJSk5OdnEcAAAAAAAcc9jIShd+dmfHjh06dOiQzp07pzp16qhBgwaKi4urinwAAAAAANhw2MhmZ2frnXfeUX5+viwWi8rKylSvXj3l5OSoTZs2evrppxUcHFxVWQEAAAAAcHzV4g8//FB33XWXFixYoAULFqhPnz5q3ry5Zs6cqdLSUn300UdVlRMAAAAAAEmVNLJZWVnq0aOHDAaDAgIC1LNnT61bt06hoaF66qmntHHjxqrKCQAAAACApEoa2cjISO3du9c6vXv3boWHh0uSbrjhBpWWlro1HAAAAAAAl3N4juyf//xnTZgwQU2bNpUk7dixQ2lpaZKkAwcOKCEhwf0JAQAAAAC4hMNG9vbbb9fbb7+tX375RZI0cOBA69WK69evrzfffNPtAQEAAAAAuFSlP78TGxur++67ryqyAAAAAABQKYfnyAIAAAAA4G1oZAEAAAAAPoVGFgAAAADgU2hkAQAAAAA+5aoa2YyMDJvpOXPmuDQMAAAAAACVuapGdv369TbT69atc2kYAAAAAAAqc11fLbZYLK7KAQAAAACAUyr9HdnvvvtO0oWmtbS01DrdpUsXp1dy/vx5zZkzR7/99psKCwsVExOjRx99VK1atZIk/fbbb8rIyFBeXp4aNWqk4cOHKyoq6loeDwAAAADAz1V6RHb79u3avn27duzYofLycuv01SgrK1OdOnU0fvx4zZ8/X/3799eUKVOUk5Oj06dPa/LkyerXr5/mzp2r+vXr67333rvWxwMAAAAA8HOVHpEdPny49faPP/5oM20wGJxaiclkUmpqqnW6devWio6O1v79+1VYWKj4+Hi1b99ektS3b1899dRTOnz4sOrWrev0AwHgX5YvKvB0hErl5ZRKKvX6rA/1C/d0BAAAAJeqtJF1h4KCAh09elTx8fH6+uuvlZCQYF1mMpkUGxurQ4cOXdHIZmZmKjMzU5KUnp6uyMjIKs3tr4xGI8+llwoKCpLBYKim9SnwdAC/UT1fPxfw/ubdqI93oz7ejfp4N+rjflfVyF5ejGspTmlpqd5//3116dJFdevWldlsVlhYmM19QkNDZTabr/jblJQUpaSkWKfz8vKuev24UmRkJM+llzp//ryCgoKoD65LdX798P7m3aiPd6M+3o36eDfq4xpxcXF2l13VVYvfffddm+n/+I//uKog5eXlmjZtmoxGowYNGiTpwhHY4uJim/sVFRXJZDJd1dgAAAAAgOrhun5+52pYLBbNnDlTp06d0qhRo2Q0XjgYHB8fr4MHD1rvZzabdfz4ccXHx1dVNAAAAACAD7HbyE6ePFl79+51+Md79+7V5MmTnVrR7NmzdfjwYb388ssKDg62zr/jjjuUlZWlTZs2qaSkREuXLlVCQgIXegIAAAAAVMjuObIpKSnKyMhQUVGRmjVrpri4OIWEhKi4uFhHjx7V9u3bVbNmTfXv37/SleTm5iozM1NBQUEaMmSIdf7QoUPVqVMnjRo1SnPnztX777+vRo0aaeTIka55dAAAAAAAv2O3kU1OTlZycrL27dunn3/+WXv27FFRUZFq1qyphIQEPf/88/rTn/7k1EqioqK0ePFiu8tbtGjBb8cCAAAAAJxS6VWLGzRooAYNGlRFFgAAAAAAKlVlF3sCAAAAAMAVaGQBAAAAAD6FRhYAAAAA4FNoZAEAAAAAPqXSiz1dtHXrVm3YsEGnTp3S6NGjtW/fPhUXF6t58+buzAcAAAAAgA2njsiuWrVKs2fP1k033aSdO3dKkoKDg7Vw4UK3hgMAAAAA4HJONbJffvmlxo0bp549eyog4MKf1K1bV0eOHHFrOAAAAAAALudUI1tcXKzIyEibeaWlpTIanf5mMgAAAAAALuFUI9u0aVMtW7bMZt6qVauUlJTkjkwAAAAAANjl1CHVQYMG6e2339Y333wjs9mskSNHKiQkRKNHj3Z3PsBtHv54l6cjVGrX8SJJ3p/1XwOaeDoCAAAAqhGnGtmIiAhNmjRJe/fuVV5enurUqaOGDRtaz5cFAAAAAKCqOH2Sq8FgUKNGjdSoUSN35gEAAAAAwCGnGtlnnnnG7rIZM2a4LAwAAAAAAJVxqpF97rnnbKZPnjypL7/8Uh06dHBLKAAAAAAA7HGqkW3WrNkV85KSkjRhwgQ98MADLg8FAAAAAIA913y1JqPRqJycHFdmAQAAAACgUk4dkV20aJHN9Llz5/Tzzz+rVatWbgkFAAAAAIA9TjWyJ06csJmuUaOGunfvrs6dO7slFAAAAAAA9jjVyA4fPtzdOQAAAAAAcIrdRnbbtm1ODdC8eXOXhQEAAAAAoDJ2G1lnfh/WYDBo2rRpLg0EAAAAAIAjdhvZ6dOnV2UOAAAAAACccs0/vwMAAAAAgCc4dbGnoqIiLVmyRDt27NCZM2dksVisy5z5CjIAAAAAAK7i1BHZOXPm6I8//lCfPn1UWFioQYMGKTIyUg8++KC78wEAAAAAYMOpRnbr1q0aNWqU2rRpo4CAALVp00YvvPCC1q1b5+58AAAAAADYcKqRtVgsCg0NlSSZTCYVFRUpPDxcx44dc2s4AAAAAAAu59Q5sgkJCdqxY4duvfVWNWnSRHPmzJHJZNJNN93k7nwAAAAAANhw2MiePXtWNWvW1NNPP229wNOTTz6pTz/9VGfPntWzzz7r9Iq++uorrVmzRllZWerQoYPS0tIkSTk5OXr22WdVo0YN630ffvhh9enT51oeDwAAAADAzzlsZIcOHarWrVurS5cuatWqlSTpxhtv1LBhw656RREREerdu7d+/fVXlZSUXLF8/vz5CgwMvOpxAQAAAADVi8NGdsKECVq3bp1mzZql8vJydejQQV27dlViYuJVr6ht27aSpP379+vEiRPXFBYAAAAAAIeNbGJiohITEzVgwABt3bpVa9eu1bhx4xQTE6MuXbqoU6dOCg8Pd0mQ4cOHy2AwqEWLFnrssccUFhbmknEBAAAAAP7FqYs9BQQEKDk5WcnJyTKbzdq8ebMWL16sTz/9VJ988sl1BQgLC9OkSZOUmJioM2fOKCMjQ++//77GjBlzxX0zMzOVmZkpSUpPT1dkZOR1rRsXGI1GnktcF/e8fgrcMGb1VJ23b97fvBv18W7Ux7tRH+9GfdzPqUb2ovz8fK1bt05r165VYWGhOnbseN0BTCaTGjRoIEkKDw/XU089paFDh6q4uFghISE2901JSVFKSop1Oi8v77rXjwsfcnkucT14/Xi36lwf3t+8G/XxbtTHu1Ef70Z9XCMuLs7uskob2ZKSEm3atEnfffeddu7cqaZNm+rhhx9W27Ztba407GoXr5IMAAAAAMClHDay06ZN048//qjatWurU6dOeuaZZ675EHlZWZnKyspUXl6u8vJylZSUKDAwUPv371fNmjUVGxurs2fPat68eUpKSlJoaOg1rQcAAAAA4N8cNrI1atTQmDFj1Lhx4+te0WeffaalS5dap9etW6c+ffooLi5On376qU6fPq2QkBC1aNFCI0eOvO71AQAAAAD8k8NGdsiQIS5bUWpqqlJTUytc5opzbQEAAAAA1UOApwMAAAAAAHA1aGQBAAAAAD6FRhYAAAAA4FOc+h3Zd999V126dNFtt90mo/GqfnrWrX7IPuPpCH4h7LRBp0/zXOLauWNbPFhudvmYrnbOUi7J+7NW5/dK3t+8G/XxbtTHu1Ef70Z9XKOn/Z+Rde6IbNOmTfXZZ59p6NChmj17tn7//XdXZQMAAAAA4Ko4dXi1e/fu6t69uw4dOqR169Zp6tSpMhqN6ty5szp27KjY2Fh35wQAAAAAQJKTjexF8fHxevTRR9WqVSvNnTtXS5Ys0fLly9WwYUM9/vjjSkxMdFNMAAAAAAAuMFgsFoszdzxy5IjWrl2rDRs2yGg0qlOnTurcubPCwsL09ddfa9WqVZo+fbq789rYMfzxKl2fvwo0BqqstMzTMarcwYJzno5QqaKj+yRJoTc18HASxxLCa7h8zNOnvP81mXNktyQpOq6xh5M4FnZjoKcjeEx1fX/zFdTHu1Ef70Z9vBv1cY1mHyywu8ypI7KjR49Wbm6u2rdvrxEjRqhRo0Y2y7t3765Vq1ZdX0oAAAAAAJzg1BHZTZs26fbbb/eqKxZL0rIfuOiUK4SFhen06dOejlHlJnx32NMRKrVr5ouSpCbD/u7hJI6N6VLX5WP+sO6sy8d0tY8/GCpJGjB8loeTOHZHp5qejuAx1fX9zVdQH+9Gfbwb9fFu1Mc1et5xi91lTl21OCQkRDk5OTbzjhw5oq1bt15fMgAAAAAArpJTjWxGRoZCQkJs5plMJmVkZLglFAAAAAAA9jjVyJ46dUoRERE28yIiIlRQUOCOTAAAAAAA2OXUSa8xMTHatm2bmjdvbp23fft2RUdHuy2YM+6oV8uj6/cXkZF1lJfn1MWrgQq5Y1s8HuD9V/qrYbiwLzAhwOThJI5V5/dK3t+8G/XxbtTHu1Ef70Z93M+pRrZv376aPHmy7rrrLsXExOj48eP69ttvNXz4cHfnAwAAAADAhlNfLW7Tpo3Gjh0rs9ms//mf/5HZbNaYMWPUpk0bd+cDAAAAAMCG07+n07BhQzVs2NCdWQAAAAAAqJTdRvbzzz9X7969JUmLFi2yO0C/fv1cnwoAAABAhfr06aOgoCB9+umnno4CeIzdRvbEiRMV3gYAAAAAwJPsNrJDhgyx3uaiTgAAAAAAb2G3kT1+/LhTA8TExLgsDAAAAAAAlbHbyI4YMcKpARydPwsAAAAAgKvZbWRpUAEAAAAA3sjpn9+RpLy8POXn56t27dqKjIx0VyYAAAAAAOxyqpE9efKk3nvvPe3evVu1atXSmTNn1LhxY40cOVK1a9d2d0YAAAAAAKwCnLnT7NmzlZCQoHnz5mnWrFmaN2+eEhMTNXv2bHfnAwAAAADAhlNHZH///Xe9+OKLMhov3N1kMumxxx7TsGHD3BoOAAAAqEpxv/zm6QiVCi4slOQbWY8k3+rpCPBTTh2RrVmzprKzs23mHTlyRKGhoW4JBQAAAACAPU4dke3Ro4feeust3XXXXYqKilJubq7WrFmjfv36uTsfAAAAAAA2nGpkU1JSFBsbq/Xr1ysrK0sREREaMWKEbr3V+a8KfPXVV1qzZo2ysrLUoUMHpaWlWZf99ttvysjIUF5enho1aqThw4crKirq6h8NAAAAAMDvOWxkLRaLvvnmG2VlZal+/frXdU5sRESEevfurV9//VUlJSXW+adPn9bkyZM1bNgwtW7dWosWLdJ7772nCRMmXPO6AAAAAAD+y+E5sgsWLNDixYtVUFCgTz75RIsXL77mFbVt21Z33HGHatWqZTP/hx9+UHx8vNq3b6/g4GD17dtXBw4c0OHDh695XQAAAAAA/+XwiOzGjRs1fvx4xcXFKTs7W++8845SU1NdGuDQoUNKSEiwTptMJsXGxurQoUOqW7euS9cFAAAAAPB9DhvZoqIixcXFSZLq1aunwv+91Lcrmc1mhYWF2cwLDQ2V2Wy+4r6ZmZnKzMyUJKWnpysyMtLleaojo9HIc4nr4p7XT4EbxqyeqvP2zfubd6M+3o36eK816e96OoLTqutriO3H/So9RzYnJ0cWi0WSVF5ebjMtSTExMdcVwGQyqbi42GZeUVGRTCbTFfdNSUlRSkqKdTovL++61o0LIiMjeS5xXXj9eLfqXB/e37wb9fFu1bU+cZ4O4Geq42tIqr7bj6tdPKhaEYeN7Llz5/Tcc8/ZzLt8etGiRdcRTYqPj9d3331nnTabzTp+/Lji4+Ova1wAAAAAgH9y2Mheb5N6qbKyMpWVlam8vFzl5eUqKSlRYGCg7rjjDi1YsECbNm3SbbfdpqVLlyohIYHzYwEAAAAAFXLqd2Rd4bPPPtPSpUut0+vWrVOfPn2UmpqqUaNGae7cuXr//ffVqFEjjRw5sqpiAQAAAAB8TJU1sqmpqXaveNyiRQu99957VRUFAAAAAODDqqyRBQB/MyptvqcjAAAAVEsBng4AAAAA79KnTx/dc889no4BAHbRyAIAAAAAfIrdrxY/88wzTg0wY8YMl4UBAAAAAKAydhvZS38vdu/evfruu+90//33KyoqSrm5uVq9erU6d+5cJSEBAAAAALjIbiPbrFkz6+2MjAyNGTNGtWvXts5r1aqVJk6cqIceesi9CQEAAAAAuIRT58jm5+fLZDLZzDOZTMrPz3dLKAAAAAAA7HHq53duv/12vf3223rkkUdUu3ZtnThxQsuWLVPr1q3dnQ8AAAAAABtONbJDhgzRkiVLNHv2bOXn56t27dpq166d+vbt6+58AAAAAADYcKqRDQ4O1oABAzRgwAB35wEAAAAAwCGnGllJ2rp1qzZs2KBTp05p9OjR2rdvn4qLi9W8eXN35gMAAPAri7Y/7ukIlco5u1OSb2Ttl7TA0xEAeIBTF3tatWqVZs+erZtuukk7d154YwsODtbChQvdGg4AAAAAgMs51ch++eWXGjdunHr27KmAgAt/UrduXR05csSt4QAAAAAAuJxTjWxxcbEiIyNt5pWWlspodPqbyQAAAAAAuIRTjWzTpk21bNkym3mrVq1SUlKSOzIBAAAAAGCXU43soEGD9MMPPygtLU1ms1kjR47Uxo0b9cQTT7g7HwAAAAAANpz6bnBERIQmTZqkffv2KTc3V3Xq1FHDhg2t58sCAAAAAFBVnOpE33nnHRkMBjVs2FDt27dX48aNFRAQoMmTJ7s7HwAAAAAANpw6Irt9+/armg8AAADflTb5Nk9HAACHHDayixYtknThCsUXb190/PhxRUVFuS8ZAAAAAAAVcNjInjhxQpJUXl5uvX1RZGSkUlNT3ZcMAAAAAIAKOGxkhw8fLklq3LixUlJSqiQQAAAAAACOOHWO7MUmtri4WGfOnJHFYrEui4mJcU8yAAAAAAAq4FQjm52drX/84x86ePDgFcsuP3cWAAAAAAB3curnd+bMmaOkpCTNnTtXoaGhmjdvnu655x6lpaW5Ox9QrTUZ9nc1GfZ3T8cAAAAAvIpTjezBgwc1YMAA1axZUxaLRaGhoXrsscc4GgsAAAAAqHJONbJBQUEqKyuTJNWqVUt5eXmyWCwqLCx0azgAAAAAAC7n1DmyTZo00caNG9W1a1e1a9dOEydOVFBQkJKSktydDwAAAAAAG041si+++KL19p///GfFx8fLbDarc+fObgsGAAAAAEBFnGpkLxUQEEADCwAAAADwGKca2aKiIn355Zc6cOCAzGazzbKxY8e6JMj48eO1Z88eBQRcOG23du3amjp1qkvGBgAAAAD4D6ca2b///e8qLy/XHXfcoeDgYLeFGTRokO6++263jQ8AAAAA8H1ONbJ79uxRRkaGjMar/iYyAAAAAAAu5fRViw8fPqyEhAS3hvnkk0/0ySefKC4uTv3797/iqsiZmZnKzMyUJKWnpysyMtKteaoLo9HIc4nr4p7XT4EbxqyeqvP2zfubd6M+cAVeQ96tutaH9zf3c6qRHT58uCZNmqSGDRsqPDzcZlmfPn1cEmTAgAGqV6+ejEajNmzYoLffflvvvPOOYmNjrfdJSUlRSkqKdTovL88l667uIiMjeS5xXXj9eLfqXB/e37wb9YEruPo1FOfS0VBdt3He31wjLs7+FulUI/vpp5/qxIkTioqKUnFxsXW+wWC4/nT/q1GjRtbbXbt21YYNG/Tzzz/r/vvvd9k6AAAAAAC+z6lG9vvvv9fUqVMVERHh7jxWBoNBFoulytYHAAAAAPANAc7cKSYmRoGBgW4LcfbsWf3yyy8qKSlRWVmZ1q1bp507dyo5Odlt6wQAAAAA+Canjsh26tRJ77zzju67774rzpFt3rz5dYcoKyvTokWLdPjwYQUEBKhu3br661//6vA70QAAAACA6smpRnb16tWSLpwreymDwaBp06Zdd4iwsDBNmjTpuscBAAAAAPg/pxrZ6dOnuzsHAAAAAABOceocWQAAAAAAvIXdI7IvvPCCpkyZIkl65pln7A4wY8YM16cCAAAAAMAOu43s008/bb393HPPVUkYAAAAAAAqY7eRbdKkifX2qVOn1L59+yvus2nTJvekAgAAAADADqfOkZ05c2aF8z/88EOXhgEAAAAAoDIOr1p8/PhxSVJ5eblycnJksVhslgUHB7s3HQAAAAAAl3HYyI4YMcJ6+/LzZMPDw9W3b1/3pAIAAAAAwA6HjeyiRYskSa+//rreeOONKgnkT8qG9PB0BKcc93QAJwTO/sLTEQDAZ0TvfcXTEZyzV4r2dAYn5DSc5OkIAP4Xn69dy5c/Yzt1juzlTezx48eVk5PjlkAAAAAAADjiVCP73nvv6ffff5ckffvtt3rxxRc1atQo/fd//7dbwwEAAAAAcDmnGtlt27apQYMGkqQVK1Zo3LhxmjhxopYtW+bObAAAAAAAXMHhObIXlZaWymg0Kj8/X4WFhdbfmD116pRbwwEAAAAAcDmnGtnExET985//VG5urm677TZJUn5+vkJCQtwaDgAAAACAyzn11eJhw4YpKytLJSUl6t+/vyRp9+7d6tixo1vDAQAAAABwOaeOyMbGxmrkyJE289q1a6d27dq5JRQAAAAAAPY4PCI7d+5cm+nLr1I8efJk1ycCAAAAAMABh43sd999ZzO9YMECm+nffvvN9YkAAAAAAHDAYSNrsViqKgcAAAAAAE5x2MgaDIaqygEAAAAAgFMcXuyprKxM27Zts06Xl5dfMQ0AAAAAQFVy2MjeeOONmjFjhnX6hhtusJkOCwtzXzIAAAAAACrgsJGdPn16VeUAAAAAAMApDs+RBQAAAADA29DIAgAAAAB8Co0sAAAAAMCn0MgCAAAAAHwKjSwAAAAAwKfQyAIAAAAAfIrDn9+pSoWFhZoxY4a2bt2qWrVq6dFHH1XHjh09HQsAAAAA4GW8ppGdM2eOjEajZs+erQMHDmjSpElKSEhQfHy8p6MBAAAAALyIV3y12Gw2a/PmzerXr59MJpOaNGmi22+/XWvXrvV0NAAAAACAl/GKRvbo0aMKDAxUXFycdV5CQoIOHTrkwVQAAAAAAG/kFV8tNpvNCgkJsZkXGhoqs9lsMy8zM1OZmZmSpPT0dJvG1yut/MnTCeDAj3/18tdPNff0C9QHruH1/1e4Q9x/ejqBX3H1K+iFuG9cPCJcqjq+Z7iRy59NPl/jf3nFEVmTyaTi4mKbecXFxTKZTDbzUlJSlJ6ervT09KqM5/dGjx7t6QhwgPp4N+rj3aiPd6M+3o36eDfq492oj/t5RSN70003qaysTEePHrXOO3jwIBd6AgAAAABcwSsaWZPJpLZt22rRokUym83atWuXfvzxR3Xu3NnT0QAAAAAAXsYrGllJGjx4sEpKSjRkyBBNnTpVQ4YM4YhsFUlJSfF0BDhAfbwb9fFu1Me7UR/vRn28G/XxbtTH/QwWi8Xi6RAAAAAAADjLa47IAgAAAADgDBrZamj69OlauHChp2PABVJTU3Xs2DFJ0qxZs7R06VIPJ4LENgYAQHXl6DPA9u3bNWzYsCpO5L9oZAE/MXToUPXp08fTMQC/MXHiRK1Zs8bTMVCJxYsX6x//+IenY8CBnTt3auTIkZ6OASddupMc8GZGTwcAgOqkrKxMgYGBno4BJ7z66quejgD4haZNm2rq1KmejgF4VFlZmacj+B0a2Wrgjz/+0MyZM3X06FG1atVKBoNB0oWvN7z//vu6//77tXz5cgUEBGjw4MEyGo36z//8T50+fVoPPfSQevfu7eFH4JuWLVumVatWqbi4WBERERo8eLB27typ7OxsBQcH64cfflBkZKTS0tLUoEEDSVJaWppSUlK0du1aFRQUqE2bNho8eLCCg4MlSV988YVWrFghg8Ggfv362axv+vTpqlOnjvr376/Tp0/rgw8+0K5du2QwGBQfH6/x48crIIAvYVTmWupmbxuT/m87u++++7Ry5Uq1aNFCzz33nKceHlCtsOMIcK3y8nI+S1ymss/Zl/7/f9ddd3k4rX+hkfVzpaWlevfdd/XAAw/ovvvu008//aSpU6fq4YcfliQVFBTo/PnzmjlzptasWaMPP/xQLVq0UHp6uvLy8jR69Gh17NhR0dHRHn4kvuXIkSNavXq1Jk2apNq1aysnJ0fl5eXauXOntmzZolGjRmn48OFauHCh5s6dqwkTJlj/dv369RozZoxMJpPefvttff755+rfv79++eUXLV++XOPGjVN0dLQ+/PBDu+tfsWKFateurTlz5kiS9uzZY9NcoWLXUrfKtjHpwnZWWFioDz74QFwovmKOdiAYjUb99NNPioqK0qhRo7R582atXLlSQUFBGjZsmFq2bOlw7DVr1mjp0qU6ffq0atWqpf79+6tTp05as2aNvvnmGzVq1EjffvutQkNDNXjwYLVq1UqSNH78eHXq1El33323jh07phkzZujAgQMyGo1q3ry5Xnjhhap4ajzKG+uSk5Oj6dOn648//lCjRo0UFxdnHTMnJ0fPPvushg0bpiVLlig6OlpvvPGGW58jT6ioLiEhIZo3b54OHz6s4OBgtW3bVk888YSMxgsf9VJTU/XUU09p5cqVKigo0AMPPKCuXbtq2rRpOnTokFq2bKkRI0ZY718RRztJ09LSdO+992rt2rXKzc1VcnKy0tLSFBwcbP1AP3PmTLv5b7311ip57tzN12ojVb6TPDg4WHl5edqxY4f++te/qkWLFu57An2MM5+zL/3/f8+ePR5O7F9oZP3c7t27VVZWpgcffFAGg0Ht2rXTihUrrMsDAwPVu3dvBQQEqEOHDpo1a5YeeOABhYSEKD4+XvXq1dOBAwdoZK9SQECAzp8/r+zsbIWFhdk8f02aNNFtt90mSercubNWrlxp87f33nuvIiMjJUm9evXSvHnz1L9/f33//ffq2rWrbr75ZklS3759tWHDhgrXHxgYqIKCAuXl5Sk2NlZNmzZ1x8P0O9dSt8q2MUkyGAxKTU1VUFBQ1T0YH1LZDoS//vWvSktL04wZMzRhwgTdfffd1p1vs2bN0vTp0+2ObTabNW/ePE2aNElxcXE6efKkCgsLrcv37t2rLl26KCMjQ5mZmZo5c6Zmzpx5xY6fhQsXqmXLlnr99ddVWlqq/fv3u+358BbeWpepU6eqcePGGjt2rPbs2aP09HTdfvvtNuPv2LFDU6ZM8csjR/bqUlRUpCeeeEINGjTQiRMnNGnSJK1evVoPPvig9W9//fVXpaen68SJE3r55Ze1e/duPffcc6pVq5bGjBmj9evXq2vXrnbXXdlO0o0bN+rVV19VcHCwxo0bpzVr1qhbt25O5fcHvlgbZ3aSr1+/Xq+88opefvlllZaWuu4J8wOVfQbg/3/38r93eNg4efKkateubfNmdrFJkqRatWpZ/6O/uGfuxhtvtC4PDg6W2WyuorT+IzY2Vn/5y1+0ZMkSDRkyRO+9957y8/MlXfn8nj9/3ua8iUvrExUVZf27kydPqk6dOjbL7OnRo4diY2P1t7/9Tc8++6yWLVvmqofm166lbpVtY5IUFhZm3b5wpUt3IJSWlio6OlqxsbGSLuxASE5OVmBgoNq1a6fTp0+rZ8+eMhqN6tChg3Jzc3X27FmH4xsMBmVlZamkpEQRERGKj4+3LouMjFRKSooCAgLUpUsXnTx5UqdOnbpiDKPRqNzcXJ08eVLBwcFq0qSJa58EL+SNdcnLy9O+ffvUr18/BQUFqVmzZmrduvUVY/ft21cmk8kvtzt7dalfv74aN26swMBARUdHKyUlRTt27LD52x49eig0NFTx8fGKj49XixYtFBMTo9DQULVq1UoHDhxwuO5Ld5IajUY1bdrU5r3v/vvvV+3atXXDDTeodevWFY7n6HXl63yxNpfuJDeZTOrbt+8VY7dp00ZNmjRRQECAX25T16OyzwD8/+9eHJH1cxEREcrPz5fFYrFuZCdOnPCb/zS8WceOHdWxY0cVFRVp1qxZ+vjjjxUTE1Pp3+Xl5dncrl27tqQLtTxx4kSF97tcSEiIBg4cqIEDByorK0tvvvmmGjRo4Ddf3XKnq62bM9sYX+t27NIdCNnZ2WrZsqUGDhwo6codCGFhYVfsfDObzapZs2aFY5tMJj3//PNavny5Zs6cqVtuuUUDBw5U3bp1JUnh4eHW+9aoUcM63uUee+wxLVy4UK+++qpq1qyp7t27+/25Tt5Yl9OnT6tmzZoymUzW5VFRUVe8H16608/f2KuL2WzWRx99pH379qmkpERlZWWqX7++zd9e+rwGBwdfMV1QUOBw3T169NCSJUv0t7/9TZKUkpKinj172h3/4o5AZ/Jf/L/Ol/libU6ePGmTpaKd5P68PV2vyj4D8P+/e9HI+rnGjRsrICBAq1atUrdu3bRlyxbt3btXSUlJno7m144cOaL8/HzdcsstCg4OVnBwsNNfnVq9erVat26tGjVq6PPPP1f79u0lSe3bt9cHH3ygLl26KCoqSkuWLLE7xpYtW1S3bl3r3tyAgADeTJ1wLXVjG3ONa93x44zk5GQlJyerpKRECxcu1Icffqg333zzqsYIDw+3/vbfrl279NZbb6lZs2Z+v1PQ2+oSERGhs2fPymw2W5vZinbq+fv7XUV1OXnypBITEzVy5EiFhIRo5cqV2rRpk0vX66qdpBXl95eL4PlabZzZSe7v29P14DOAZ/HVYj9nNBr10ksvac2aNRo0aJC+//573XHHHZ6O5ffOnz+vjz/+WE899ZSGDBmi06dP69FHH3Xqbzt27Gj9SnBMTIweeeQRSVKrVq304IMP6o033tCIESPUvHlzu2McPXpUb731lgYOHKixY8eqW7duDu+PC66lbmxj1+/IkSPatm2bzp8/b92B4KoPTgUFBfrxxx9lNptlNBplMpmuaeyNGzdaP+xdPMro7x/uvLEuUVFRatCggRYvXqzS0lLt2rVLW7ZscUkmX2GvLsXFxQoNDZXJZNLhw4f19ddfu3zdW7Zs0bFjx2SxWK55J6k7X1ee5ou1ad++vdasWaPs7GydO3fO4U5yXInPAJ7FEdlqoEGDBnrnnXcqXHbxCoLShfMrFi9ebLP8rbfecms2f5WQkKBJkyZdMT81NdVmOjo6+ornvEGDBurVq1eF4/bs2dPmq0KXfrUxLS3Nert79+7q3r37tUSv1q61bo62saSkJJvtDFe6uAPh8OHDCgwM1C233KKhQ4cqMzPzuse2WCxasWKFpk2bJoPBoMTERA0ZMuSqx9m3b5/mz5+voqIihYeH68knn3TZkUlv5a11GTFihKZPn64nn3xSjRs3VufOnSs9H9ef2KvLsWPHNGvWLP3rX//Sn/70J/3bv/2btm3b5tJ1Hz16VHPnzrV+xftadpLay+8PfLE2l+4kDwgIUL9+/bR+/XqXZvN3zn7OlvhM4GoGC78FAXiNtLQ0Pf3001zaHgAAAHCArxYDAAAAAHwKR2QBAD7v8ccfr3D+q6++yu8oexB18T2ff/65/vnPf14xv2nTpnr11Vc9kAgXURvAFo0sAAAAAMCn8NViAAAAAIBPoZEFAAAAAPgUGlkAAAAAgE+hkQUAAAAA+BQaWQAAAACAT6GRBQAAAAD4FBpZAAAAAIBPoZEFAAAAAPgUGlkAAAAAgE+hkQUAwEN2796tXr16KTo6WiaTSTfffLP69u2r0tJSmc1mvfDCC2revLluuOEGxcbG6qGHHtKuXbuuGOePP/7Q448/rtjYWNWoUUP169fXyJEjPfCIAACoGkZPBwAAoLp68MEHFRERoRkzZigyMlKHDx/Wl19+qfLycp07d05nzpzR2LFjddNNNyk/P18ffPCB2rdvr507dyo2NlbShSb2jjvuUGhoqN588001atRIWVlZ+vrrrz386AAAcB+DxWKxeDoEAADVTV5enqKiovSvf/1LPXr0qPT+ZWVlOnfunGJiYvTmm2/qhRdekCQNHDhQn3/+uXbv3q24uDh3xwYAwCvw1WIAADygTp06ql+/vkaPHq3Zs2drz549V9xn8eLFatu2rcLDw2U0GlWzZk0VFhbq999/t97n66+/Vvfu3WliAQDVCo0sAAAeYDAY9P/+3//T7bffrldeeUWNGzdW/fr1NWPGDEnS8uXL1a9fPzVt2lSffPKJNm/erB9//FFRUVEym83WcU6cOKF69ep56mEAAOARnCMLAICH1K9fXx999JEsFot+/fVXTZs2TcOHD1diYqIWLlyohg0bav78+db7nz9/Xvn5+TZjXDy3FgCA6oQjsgAAeJjBYFBycrL+/ve/S5K2bdumoqIiGY22+5sXLFigsrIym3ndunXTihUrdPTo0SrLCwCAp3FEFgAAD9i6datGjhypfv36qWHDhiorK9P8+fNlNBp11113KSwsTMuWLdMLL7yg7t2766efftL777+v8PBwm3HeeOMNffnll/q3f/s3vfrqq2rYsKEOHz6sr776Sv/1X//lmQcHAICb0cgCAOABsbGxuvnmm/X3v/9d2dnZMplMuvXWW7VixQq1bt1arVq10qFDhzR37lx9+OGHatOmjZYvX65evXrZjJOYmKhNmzZp7NixeuWVV1RYWKi6devq4Ycf9tAjAwDA/fj5HQAAAACAT+EcWQAAAACAT6GRBQAAAAD4FBpZAAAAAIBPoZEFAAAAAPgUGlkAAAAAgE+hkQUAAAAA+BSf/h3ZI0eOeDqCX4iMjFReXp6nY8AO6uPdqI93oz7ejfp4N+rj3aiPd6M+rhEXF2d3GUdkAQAAAAA+hUYWAAAAAOBTaGQBAAAAAD6FRhYAAAAA4FNoZAEAAAAAPoVGFgAAAADgU2hkAQAAAAA+hUYWAAAAAOBTaGQBAAAAAD7F6OkA1+OH7DOejuAXwk4bdPo0z6W3oj7ejfp4N+rj3aiPd6M+3o36eDfq4xo94+wv44gs4MXGPvO4Xhz4iKdjAAAAAF6l0iOyp06d0q+//qoDBw6oqKhIoaGhSkxMVIsWLRQeHu70ir766iutWbNGWVlZ6tChg9LS0q64z9KlS7V48WKNHTtWLVq0uKoHAgAAAACoHuw2stnZ2Vq0aJG2b9+u+vXrq27dugoPD1dxcbHWrl2r+fPnKykpSf369VO9evUqXVFERIR69+6tX3/9VSUlJVcsP3bsmDZu3KiIiIjre0QAUEXGPvO4jIFGjZ82z9NRAAAAqhW7jewHH3ygHj16aMSIEQoKCrpi+fnz5/XTTz9pxowZmjBhQqUratu2rSRp//79OnHixBXLMzIyNGDAAGVkZFxNfgAAAABANWO3kZ04caLDPwwKClL79u3Vvn376w6xceNGBQUF6bbbbnPYyGZmZiozM1OSlJ6errCwsOteN6TAwECeSy9lDDRKBgP18VLUx/vx/ubdqI93oz7ejfp4N+rjfh6/anFxcbE+/fRTjR07ttL7pqSkKCUlxTp9+vRpd0arNsLCwqrlcznhu8OejlCpfSeKJEkvL9/p4SSOjelS1+Vj/rDurMvHdLWTJy6cJpG58qiHkzh2R6eano7gMdX1/c1XUB/vRn28G/XxbtTHVW6yu8RhI/vaa6/JYDA4HPqNN964tkz/a8mSJercubOio6OvaxwAAAAAQPXgsJG966673B7gt99+U35+vlavXi3pwlHWKVOm6OGHH1bPnj0d/m3j+X9ze77qINAYqNjSMk/HqHJvFpzzdIRKFd0cKEkK/Xmmh5M4lvBHDZePGXvK+1+T7W6+8G/0/0z2bJBKhO0L9HQEj6mu72++gvp4N+rj3aiPd6M+LnLHAruLHDayXbt2dVmGsrIylZWVqby8XOXl5SopKVFgYKBee+01lZX9X5FfeeUVDRw4UK1atXLZugEAAAAA/sNhI7tlyxZt2bJFQ4cOvWLZrFmz1KZNG6cbzs8++0xLly61Tq9bt059+vRRamqqzf0CAgJUs2ZNmUymSsfc/ZfKz6tF5arrd/h94RzZXZtflCQ1eWCYh5M4Vl3Pkf1404X3xgHdX/JwEsc4R7b6vb/5Curj3aiPd6M+3o36uEYzB8scNrIrVqy4otG8qHPnzlq0aJHTjWxqaqrdsS41ffp0p8YDqoMmw/7u6QhwYMDwWZ6OAAAAUC0FOFqYnZ2tpk2bVrjslltuUXZ2tltCAQAAAABgj8NGtqSkRMXFxRUuM5vNKikpcUsoAAAAAADscdjIJiYmatOmTRUu27x5sxITE92RCQAAAAAAuxyeI9urVy9NmTJFZ8+eVdu2bRUREaGTJ09q8+bN+uyzz/T8889XUUwAAAAAAC5w2MgmJyfrmWee0UcffaQFC/7vN3wiIyP19NNPq2XLlm4PCAAAAADApRw2spLUrl07tWvXTkeOHNGZM2dUq1YtxcXFVUU2AAAAAACuUGkje5E3Nq931Kvl6Qh+ITKyjvLyLJ6OAR/mjm3xeECZy8esrqrzeyXvb96N+ng36uPdqI93oz7u5/BiTwAAAAAAeBsaWQAAAACAT6GRBQAAAAD4FKfPkZWksrIyffvttzp48KBiYmKUkpIik8nkrmwAAAAAAFzhqo7Izp8/X3v37lVCQoL279+vKVOmuCsXAAAAAAAVctjIrly5UuXl5dbprKwsDRs2TCkpKRo+fLh+//13twcEAAAAAOBSDr9aXFJSotdee00DBw5U48aN1aRJE02cOFH169fXrl27lJycXEUxAQAAAAC4wGEj26tXL3Xo0EHz5s1TWFiYHnvsMe3du1dZWVm699571bZt26rKCQAAAACAJCcu9hQdHa2XX35ZP/zwg9566y1169ZNDz/8cFVkAwAAAADgCg7PkTWbzVqxYoUyMjJUUFCg1157TceOHdNrr72mAwcOVFFEAAAAAAD+j8MjslOmTFFISIiSkpK0fft2HTx4UEOGDFFWVpbmzp2rm2++WYMGDaqqrAAAAAAAOG5kd+/erYyMDAUEBOjOO+/UK6+8Ikm6+eabNX78eH377bdVEhIAAAAAgIscNrItW7bUtGnT1KxZM23btk2tWrWyWX7nnXe6NRwAAAAAAJdz2MiOGDFCmzdvVk5Ojjp37qzbbrvtmlf01Vdfac2aNcrKylKHDh2UlpYm6cJR30WLFmn//v0KCAhQUlKSnnzySUVERFzzugAAAAAA/sthIxsQEKD27du7ZEURERHq3bu3fv31V5WUlFjnnz17VikpKWrZsqUCAwOVkZGhDz74QGPGjHHJegEAAAAA/sVhI7tjxw41a9ZMklReXq4vvvhCmzdvlsViUZs2bdSrVy8FBDi88LHVxd+c3b9/v06cOGGdf/nXle+77z6NHz/+ah4DAAAAAKAacdiFvv3229bb//znP7V27Vo99NBD6tGjh77//nt99tlnLg+0c+dOxcfHu3xcAAAAAIB/cHhE1mKxWG+vW7dOo0aNsjaZCQkJSk9PV9++fV0W5uDBg1q6dKn+/d//vcLlmZmZyszMlCSlp6crMjLSZeuuzoxGI88lrot7Xj8FbhizeqrO2zfvb96N+ng36uPdqI93oz7u57CRNRgM1tuFhYU2R0rr1q2rU6dOuSzIsWPHNHHiRD355JNq2rRphfdJSUlRSkqKdTovL89l66/OIiMjeS5xXXj9eLfqXB/e37wb9fFu1Me7UR/vRn1cIy4uzu4yh43suXPn9Prrr0uSSkpKlJubq6ioKEnSqVOnVKNGDZcEzM3N1VtvvaVHHnlEnTt3dsmYAAAAAAD/5LCRHTZsmPX2nXfeafNV4z/++OOqms6ysjKVlZWpvLxc5eXlKikpUWBgoE6dOqU333xT9957r7p163YNDwEAAAAAUJ04bGS7du1qd1lycrKSk5OdXtFnn32mpUuXWqfXrVunPn36yGAw6Pjx41qyZImWLFliXb5gwQKnxwYAAAAAVB8OG1npws/u7NixQ4cOHdK5c+dUp04dNWjQwOH3lSuSmpqq1NTUCpe58oJRAAAAAAD/5rCRzc7O1jvvvKP8/HxZLBaVlZWpXr16ysnJUZs2bfT0008rODi4qrICAAAAAOD4d2Q//PBD3XXXXVqwYIEWLFigPn36qHnz5po5c6ZKS0v10UcfVVVOAAAAAAAkVdLIZmVlqUePHjIYDAoICFDPnj21bt06hYaG6qmnntLGjRurKicAAAAAAJIqaWQjIyO1d+9e6/Tu3bsVHh4uSbrhhhtUWlrq1nAAAAAAAFzO4Tmyf/7znzVhwgQ1bdpUkrRjxw6lpaVJkg4cOKCEhAT3JwQAAAAA4BIOG9nbb79db7/9tn755RdJ0sCBA61XK65fv77efPNNtwcEAAAAAOBSlf78TmxsrO67776qyAIAAAAAQKUcniMLAAAAAIC3oZEFAAAAAPgUGlkAAAAAgE+hkQUAAAAA+JSramQzMjJspufMmePSMAAAAAAAVOaqGtn169fbTK9bt86lYQAAAAAAqMx1fbXYYrG4KgcAAAAAAE6p9Hdkv/vuO0kXmtbS0lLrdJcuXdybDAAAAACAClTayG7fvt16u7y83DpNIwsAAAAA8IRKG9nhw4dbb//444820waDwT2pAAAAAACwg5/fAQAAAAD4lKtqZCMjIx1OAwAAAADgblfVyL777rs20//xH//h0jAAAAAAAFSGrxYDAAAAAHyK3UZ28uTJ2rt3r8M/3rt3ryZPnuzUir766iuNHj1ajz76qKZPn26z7LffftPzzz+vxx57TG+88YZyc3OdGhMAAAAAUP3YvWpxSkqKMjIyVFRUpGbNmikuLk4hISEqLi7W0aNHtX37dtWsWVP9+/d3akURERHq3bu3fv31V5WUlFjnnz59WpMnT9awYcPUunVrLVq0SO+9954mTJhw/Y8OAAAAAOB37DayycnJSk5O1r59+/Tzzz9rz549KioqUs2aNZWQkKDnn39ef/rTn5xeUdu2bSVJ+/fv14kTJ6zzf/jhB8XHx6t9+/aSpL59++qpp57S4cOHVbdu3Wt9XAAAAAAAP1Xp78g2aNBADRo0cFuAQ4cOKSEhwTptMpkUGxurQ4cOXdHIZmZmKjMzU5KUnp7OVZNdxGg08lziurjn9VPghjGrp+q8ffP+5t2oj3ejPt6N+ng36uN+lTay7mY2mxUWFmYzLzQ0VGaz+Yr7pqSkKCUlxTqdl5fn9nzVQWRkJM8lrguvH+9WnevD+5t3oz7ejfp4N+rj3aiPa8TFxdld5vGrFptMJhUXF9vMKyoqkslk8lAiAAAAAIA383gjGx8fr4MHD1qnzWazjh8/rvj4eA+mAgAAAAB4qyprZMvKylRSUqLy8nKVl5erpKREZWVluuOOO5SVlaVNmzappKRES5cuVUJCAhd6AgAAAABUyOlzZLdu3aoNGzbo1KlTGj16tPbt26fi4mI1b97cqb//7LPPtHTpUuv0unXr1KdPH6WmpmrUqFGaO3eu3n//fTVq1EgjR468+kcCAAAAAKgWnGpkV61apS+//FJ33323Nm3aJEkKDg7WvHnz9Le//c2pFaWmpio1NbXCZS1atNB7773nXGIAAAAAQLXm1FeLv/zyS40bN049e/ZUQMCFP6lbt66OHDni1nAAAAAAAFzOqUa2uLj4it9BKi0tldHo8V/vAQAAAABUM041sk2bNtWyZcts5q1atUpJSUnuyAQAAAAAgF1ONbKDBg3SDz/8oLS0NJnNZo0cOVIbN27UE0884e58AAAAAADYcOq7wREREZo0aZL27t2rvLw81alTRw0bNrSeLwsAAAAAQFVx+iRXg8GgRo0aqVGjRu7MAwAAAACAQ041ss8884zdZTNmzHBZGAAAAAAAKuNUI/vcc8/ZTJ88eVJffvmlOnTo4JZQAAAAAADY41Qj26xZsyvmJSUlacKECXrggQdcHgoAAAAAAHuu+WpNRqNROTk5rswCAAAAAEClnDoiu2jRIpvpc+fO6eeff1arVq3cEgoAAAAAAHucamRPnDhhM12jRg11795dnTt3dksoAAAAAADscaqRHT58uLtzAAAAAADgFLuN7LZt25waoHnz5i4LAwAAAABAZew2ss78PqzBYNC0adNcGggAAAAAAEfsNrLTp0+vyhwAAAAAADjlmn9+BwAAAAAAT3DqYk9FRUVasmSJduzYoTNnzshisViXOfMVZAAAAAAAXMWpI7Jz5szRH3/8oT59+qiwsFCDBg1SZGSkHnzwQXfnAwAAAADAhlON7NatWzVq1Ci1adNGAQEBatOmjV544QWtW7fO3fkAAAAAALDh1FeLLRaLQkNDJUkmk0lFRUUKDw/XsWPHXBYkJydHGRkZ2r17t4xGo9q1a6e//OUvCgwMdNk6AAAAAAC+z6kjsgkJCdqxY4ckqUmTJpozZ47mzJmjm266yWVBMjIyFBYWpg8//FDvvvuuduzYodWrV7tsfAAAAACAf3DYyJ49e1aS9PTTTysqKkqS9OSTTyo4OFhnz57Vs88+67IgOTk5at++vYKDgxUeHq7k5GRlZ2e7bHwAAAAAgH9w+NXioUOHqnXr1urSpYtatWolSbrxxhs1bNgwlwd54IEH9P333yspKUlnz57VL7/8on79+tncJzMzU5mZmZKk9PR0RUZGujxHdWQ0GnkucV3c8/opcMOY1VN13r55f/Nu1Me7UR/vRn28G/VxP4Pl0t/SucyBAwe0bt06rV+/XuXl5erQoYO6du2qxMRElwfJzs7W+++/r4MHD6q8vFxdunTR8OHDZTAY7P7NkSNHXJ6jOoqMjFReXp6nY1S5hz/e5ekIfuNfA5q4fMzliwpcPmZ19VC/cE9H8Jjq+v7mK6iPd6M+3o36eDfq4xpxcXF2lzn8anFiYqIef/xxzZgxQ2lpaTp9+rTGjRunl156ScuXL1dBQYFLApaXl2vixIlq27atFixYoIyMDJ09e1Yff/yxS8YHAAAAAPgPpy72FBAQoOTkZI0YMUKzZ8/WQw89pK+++krDhw93SYjCwkLl5eXpvvvuU1BQkGrVqqWuXbvq559/dsn4AAAAAAD/4VQje1F+fr5Wr16tL774QoWFherYsaNLQoSFhSk6Olpff/21ysrKdPbsWX333Xe6+eabXTI+AAAAAMB/VPo7siUlJdq0aZO+++477dy5U02bNtXDDz+stm3bqkaNGi4L8tJLL2n+/Pn617/+pYCAACUlJemJJ55w2fgAAAAAAP/gsJGdNm2afvzxR9WuXVudOnXSM88847arbyUmJmr8+PFuGRsAAAAA4D8cNrI1atTQmDFj1Lhx46rKAwAAAACAQw4b2SFDhlRVDgAAAAAAnHJVF3sCAAAA4Fl9+vTRPffc4+kYgEfRyAIAAAAAfAqNLAAAAADApzjVyL777rv64YcfVFpa6u48AAAAAAA45FQj27RpU3322WcaOnSoZs+erd9//93duQAAAAAAqJDDqxZf1L17d3Xv3l2HDh3SunXrNHXqVBmNRnXu3FkdO3ZUbGysu3MCAAAAACDJyUb2ovj4eD366KNq1aqV5s6dqyVLlmj58uVq2LChHn/8cSUmJropJgAAAAAAFzjdyB45ckRr167Vhg0bZDQa1alTJ7388ssKCwvT119/rXfffVfTp093Z1YAAAAAAJxrZEePHq3c3Fy1b99eI0aMUKNGjWyWd+/eXatWrXJLQAAAAAAALuVUI9uzZ0/dfvvtMhrt352jsQAAAACAquDUVYtDQkKUk5NjM+/IkSPaunWrW0IBAAAAAGCPU41sRkaGQkJCbOaZTCZlZGS4JRQAAAAAAPY41cieOnVKERERNvMiIiJUUFDgjkwAAAAAANjlVCMbExOjbdu22czbvn27oqOj3RIKAAAAAAB7nLrYU9++fTV58mTdddddiomJ0fHjx/Xtt99q+PDh7s4HAAAAAIANp47ItmnTRmPHjpXZbNb//M//yGw2a8yYMWrTpo278wEAAAAAYMOpI7KS1LBhQzVs2NCdWQAAAACPivvlN09HqFRwYaEk38h6JPlWT0eAn7LbyH7++efq3bu3JGnRokV2B+jXr5/rUwEAAAAAYIfdRvbEiRMV3nanDRs2aOnSpcrLy1N4eLiGDx+upk2bVsm6AQAAAAC+wW4jO2TIEOvtqrio09atW/Xxxx/r+eefV8OGDflpHwAAAABAhew2ssePH3dqgJiYGJcEWbx4sfr06aPGjRtLkmrXru2ScQEAAAAA/sVuIztixAinBnB0/qyzysvLtW/fPt1+++167rnndP78ebVp00aPP/64goODr3t8AAAAAID/sNvIuqJBdVZBQYHKysq0adMmvfnmmwoMDNS7776rzz77TH/+85+t98vMzFRmZqYkKT09XZGRkVWW0Z8ZjUaeS1wX97x+CtwwZvVUnbdv3t+8G/XxbtQHrlBdX0NsP+7n9M/vSFJeXp7y8/NVu3Ztlxbm4lHX++67TxEREZKkBx98UJ9//rlNI5uSkqKUlBSbPLh+kZGRPJe4Lrx+vFt1rg/vb96N+ni36lqfOE8H8DPV8TUkVd/tx9Xi4uxvkU41sidPntR7772n3bt3q1atWjpz5owaN26skSNHuuRc1htuuEF16tSRwWCwzrv0NgAAAAAAFwU4c6fZs2crISFB8+bN06xZszRv3jwlJiZq9uzZLgvStWtXffXVVzp16pQKCwu1cuVK3XbbbS4bHwAAAADgH5w6Ivv777/rxRdflNF44e4mk0mPPfaYhg0b5rIgjzzyiM6cOaORI0cqKChI7du3V+/evV02PgAAAADAPzjVyNasWVPZ2dlKTEy0zjty5IhCQ0NdF8Ro1ODBgzV48GCXjQkAAAAA8D9ONbI9evTQW2+9pbvuuktRUVHKzc3VmjVr1K9fP3fnAwAAAADAhlONbEpKimJjY7V+/XplZWUpIiJCI0aM0K233urufAAAAAAA2HDYyFosFn3zzTfKyspS/fr1XXpOLAAAAAAA18LhVYsXLFigxYsXq6CgQJ988okWL15cVbkAAAAAAKiQwyOyGzdu1Pjx4xUXF6fs7Gy98847Sk1NrapsAAAAAABcweER2aKiIsXFxUmS6tWrp8LCwioJBQAAAACAPZWeI5uTkyOLxSJJKi8vt5mWpJiYGPcmBAAAAADgEg4b2XPnzum5556zmXf59KJFi1yfCgAAAAAAOxw2sjSpAAAAAABv4/AcWQAAAAAAvA2NLAAAAADApzj8ajEAAAAA77Im/V1PRwA8jiOyAAAAAACfQiMLAAAAAPApdr9a/Mwzzzg1wIwZM1wWBgAAAACAythtZC/9vdi9e/fqu+++0/3336+oqCjl5uZq9erV6ty5c5WEBAAAAADgIruNbLNmzay3MzIyNGbMGNWuXds6r1WrVpo4caIeeugh9yYEAAAAAOASTp0jm5+fL5PJZDPPZDIpPz/fLaEAAAAAALDHqZ/fuf322/X222/rkUceUe3atXXixAktW7ZMrVu3dnc+AAAAAABsONXIDhkyREuWLNHs2bOVn5+v2rVrq127durbt6+78wEAAAAAYMOpRjY4OFgDBgzQgAED3J0HAAAAAACHnP4d2a1bt2rGjBlKT0+XJO3bt0/btm1zeaCjR49qwIAB+sc//uHysQEAAAAAvs+pRnbVqlWaPXu2brrpJu3cuVPShaO0CxcudHmgjIwMNWjQwOXjAgAAAAD8g1ON7Jdffqlx48apZ8+eCgi48Cd169bVkSNHXBpmw4YNCg0NVfPmzV06LgAAAADAfzh1jmxxcbEiIyNt5pWWlspodOrPnVJUVKTFixfrtdde0zfffFPhfTIzM5WZmSlJSk9PvyITro3RaOS5xHVxz+unwA1jVk/Vefvm/c27UR/vdc8998hgMOjrr7/2dBT4uOq6jfP+5n5OdaJNmzbVsmXL1Lt3b+u8VatWKSkpyWVBFi1apDvvvFN16tSxe5+UlBSlpKRYp/Py8ly2/uqqT58+CgoK0qeffurpKPBhbIverTrXJzIyslo/fm/G/z/e7fz58woKCqqW20+cpwP4GVe/hsqG9HDpeO6Quul3SdLidrd4OEnlAmd/4ekIDsXF2d8inWpkBw0apLffflvffPONzGazRo4cqZCQEI0ePdolAQ8cOKDffvtN77zzjkvG8xa+sKEtipCkEq/P6u0bGQB4k+i9r3g6QqXWpje6cMMHsuY0nOTpCAB8iC80sP7AqUY2IiJCkyZN0r59+5Sbm6s6deqoYcOG1vNlr9f27duVm5urZ555RpJkNptVXl6ul19+WW+//bZL1gEAAAAA8A9ONbLvvPOO/v3f/10NGzZUw4YNrfMnT56sl1566bpDpKSkqEOHDtbpL774Qrm5uRoyZMh1jw0AAAAA8C9ONbLbt2+/qvlXq0aNGqpRo4Z12mQyKSgoSGFhYS4ZHwAAAADgPxw2sosWLZJ04QrFF29fdPz4cUVFRbklVGpqqlvGBQAAAAD4PoeN7IkTJyRJ5eXl1tsXRUZG0nACAAAAAKqcw0Z2+PDhkqTGjRvb/OwNAAAAAACe4tQ5sheb2OLiYp05c0YWi8W6LCYmxj3JAAAAAACogFONbHZ2tv7xj3/o4MGDVyy7/NxZAAAAAADcyakfgp0zZ46SkpI0d+5chYaGat68ebrnnnuUlpbm7nwAAAAAANhwqpE9ePCgBgwYoJo1a8pisSg0NFSPPfYYR2MBAAAAAFXOqUY2KChIZWVlkqRatWopLy9PFotFhYWFbg0HAAAAAMDlnDpHtkmTJtq4caO6du2qdu3aaeLEiQoKClJSUpK78wEAAPiVRdsf93SESuWc3SnJN7L2S1rg6QgAPMCpRvbFF1+03v7zn/+s+Ph4mc1mde7c2W3BAAAAAACoiFON7KUCAgJoYAEAAAAAHuNUI1tUVKQvv/xSBw4ckNlstlk2duxYtwQDAAAAAKAiTjWyf//731VeXq477rhDwcHB7s4EAAAAAIBdTjWye/bsUUZGhozGq/4mMgAAAAAALuXUz+80adJEhw8fdncWAAAAAAAq5dQh1uHDh2vSpElq2LChwsPDbZb16dPHHbkAAAAAAKiQU43sp59+qhMnTigqKkrFxcXW+QaDwW3BAAAAAACoiFON7Pfff6+pU6cqIiLC3XkAAAAAAHDIqXNkY2JiFBgY6O4sAAAAAABUyqkjsp06ddI777yj++6774pzZJs3b+6OXAAAAAAAVMipRnb16tWSLpwreymDwaBp06a5PhUAAAAAAHY41chOnz7drSHOnz+vOXPm6LffflNhYaFiYmL06KOPqlWrVm5dLwAAAADA9zh1jqy7lZWVqU6dOho/frzmz5+v/v37a8qUKcrJyfF0NAAAAACAl7F7RPaFF17QlClTJEnPPPOM3QFmzJhx3SFMJpNSU1Ot061bt1Z0dLT279+v6Ojo6x4fAAAAAOA/7DayTz/9tPX2c889VyVhLiooKNDRo0cVHx9vMz8zM1OZmZmSpPT0dEVGRlZprqt13NMB/Ii317q6c099CtwwZvVUnbcfo9FYPR//Xk8H8C/V8jXkQ6iPd3N1ffh87Vq+vP3YbWSbNGlivX3q1Cm1b9/+ivts2rTJ5YFKS0v1/vvvq0uXLqpbt67NspSUFKWkpFin8/LyXL5+eCdq7d2oj3erzvWJjIyslo+f7zK5VnV8DfkSV9cnzqWjge3Hu3l7feLi7G+RTp0jO3PmzArnf/jhh9eWyI7y8nJNmzZNRqNRgwYNcunYAAAAAAD/4PCqxcePXzh4X15erpycHFksFptlwcHBLgtisVg0c+ZMnTp1Sq+88oqMRqcuqAwAAAAAqGYcdosjRoyw3r78PNnw8HD17dvXZUFmz56tw4cPa9y4cS5tkAEAAHB10ibf5ukIAOCQw0Z20aJFkqTXX39db7zxhttC5ObmKjMzU0FBQRoyZIh1/tChQ9WpUye3rRcAAAAA4Huc+v7u5U3s8ePHZTAYXPbTOFFRUVq8eLFLxgIAAAAA+DenLvb03nvv6ffff5ckffvtt3rxxRc1atQo/fd//7dbwwEAAAAAcDmnGtlt27apQYMGkqQVK1Zo3LhxmjhxopYtW+bObAAAAAAAXMGprxaXlpbKaDQqPz9fhYWF1t+YPXXqlFvDAQAAAABwOaca2cTERP3zn/9Ubm6ubrvtwlXs8vPzFRIS4tZwAAAAAABczqmvFg8bNkxZWVkqKSlR//79JUm7d+9Wx44d3RoOAAAAAIDLOXVENjY2ViNHjrSZ165dO7Vr184toQAAAAAAsMfhEdm5c+faTF9+leLJkye7PhEAAAAAAA44bGS/++47m+kFCxbYTP/222+uTwQAAAAAgAMOG1mLxVJVOQAAAAAAcIrDRtZgMFRVDgAAAAAAnOLwYk9lZWXatm2bdbq8vPyKaQAAAAAAqpLDRvbGG2/UjBkzrNM33HCDzXRYWJj7kgEAAAAAUAGHjez06dOrKgcAAAAAAE5xeI4sAAAAAADehkYWAAAAAOBTaGQBAAAAAD6FRhYAAAAA4FNoZAEAAAAAPoVGFgAAAADgU2hkAQAAAAA+xeHvyFalwsJCzZgxQ1u3blWtWrX06KOPqmPHjp6OBQAAAADwMl7TyM6ZM0dGo1GzZ8/WgQMHNGnSJCUkJCg+Pt7T0QAAAAAAXsQrvlpsNpu1efNm9evXTyaTSU2aNNHtt9+utWvXejoaAAAAAMDLeEUje/ToUQUGBiouLs46LyEhQYcOHfJgKgAAAACAN/KKrxabzWaFhITYzAsNDZXZbLaZl5mZqczMTElSenq6TePrlVb+5OkEcODHv3r566eae/oF6gPX8Pr/K9wh7j89ncCvuPoV9ELcNy4eES5VHd8z3Mjlzyafr/G/vOKIrMlkUnFxsc284uJimUwmm3kpKSlKT09Xenp6Vcbze6NHj/Z0BDhAfbwb9fFu1Me7UR/vRn28G/XxbtTH/byikb3ppptUVlamo0ePWucdPHiQCz0BAAAAAK7gFY2syWRS27ZttWjRIpnNZu3atUs//vijOnfu7OloAAAAAAAv4xWNrCQNHjxYJSUlGjJkiKZOnaohQ4ZwRLaKpKSkeDoCHKA+3o36eDfq492oj3ejPt6N+ng36uN+BovFYvF0CAAAAAAAnOU1R2QBAAAAAHAGjWw1NH36dC1cuNDTMeACqampOnbsmCRp1qxZWrp0qYcTQWIbAwCgunL0GWD79u0aNmxYFSfyXzSygJ8YOnSo+vTp4+kYgN+YOHGi1qxZ4+kYqMTixYv1j3/8w9Mx4MDOnTs1cuRIT8eAky7dSQ54M6OnAwBAdVJWVqbAwEBPx4ATXn31VU9HAPxC06ZNNXXqVE/HADyqrKzM0xH8Do1sNfDHH39o5syZOnr0qFq1aiWDwSDpwtcb3n//fd1///1avny5AgICNHjwYBmNRv3nf/6nTp8+rYceeki9e/f28CPwTcuWLdOqVatUXFysiIgIDR48WDt37lR2draCg4P1ww8/KDIyUmlpaWrQoIEkKS0tTSkpKVq7dq0KCgrUpk0bDR48WMHBwZKkL774QitWrJDBYFC/fv1s1jd9+nTVqVNH/fv31+nTp/XBBx9o165dMhgMio+P1/jx4xUQwJcwKnMtdbO3jUn/t53dd999WrlypVq0aKHnnnvOUw8PqFbYcQS4Vnl5OZ8lLlPZ5+xL//+/6667PJzWv9DI+rnS0lK9++67euCBB3Tffffpp59+0tSpU/Xwww9LkgoKCnT+/HnNnDlTa9as0YcffqgWLVooPT1deXl5Gj16tDp27Kjo6GgPPxLfcuTIEa1evVqTJk1S7dq1lZOTo/Lycu3cuVNbtmzRqFGjNHz4cC1cuFBz587VhAkTrH+7fv16jRkzRiaTSW+//bY+//xz9e/fX7/88ouWL1+ucePGKTo6Wh9++KHd9a9YsUK1a9fWnDlzJEl79uyxaa5QsWupW2XbmHRhOyssLNQHH3wgLhRfMUc7EIxGo3766SdFRUVp1KhR2rx5s1auXKmgoCANGzZMLVu2dDj2mjVrtHTpUp0+fVq1atVS//791alTJ61Zs0bffPONGjVqpG+//VahoaEaPHiwWrVqJUkaP368OnXqpLvvvlvHjh3TjBkzdODAARmNRjVv3lwvvPBCVTw1HuWNdcnJydH06dP1xx9/qFGjRoqLi7OOmZOTo2effVbDhg3TkiVLFB0drTfeeMOtz5EnVFSXkJAQzZs3T4cPH1ZwcLDatm2rJ554QkbjhY96qampeuqpp7Ry5UoVFBTogQceUNeuXTVt2jQdOnRILVu21IgRI6z3r4ijnaRpaWm69957tXbtWuXm5io5OVlpaWkKDg62fqCfOXOm3fy33nprlTx37uZrtZEq30keHBysvLw87dixQ3/961/VokUL9z2BPsaZz9mX/v+/Z88eDyf2LzSyfm737t0qKyvTgw8+KIPBoHbt2mnFihXW5YGBgerdu7cCAgLUoUMHzZo1Sw888IBCQkIUHx+vevXq6cCBAzSyVykgIEDnz59Xdna2wsLCbJ6/Jk2a6LbbbpMkde7cWStXrrT523vvvVeRkZGSpF69emnevHnq37+/vv/+e3Xt2lU333yzJKlv377asGFDhesPDAxUQUGB8vLyFBsbq6ZNm7rjYfqda6lbZduYJBkMBqWmpiooKKjqHowPqWwHwl//+lelpaVpxowZmjBhgu6++27rzrdZs2Zp+vTpdsc2m82aN2+eJk2apLi4OJ08eVKFhYXW5Xv37lWXLl2UkZGhzMxMzZw5UzNnzrxix8/ChQvVsmVLvf766yotLdX+/fvd9nx4C2+ty9SpU9W4cWONHTtWe/bsUXp6um6//Xab8Xfs2KEpU6b45ZEje3UpKirSE088oQYNGujEiROaNGmSVq9erQcffND6t7/++qvS09N14sQJvfzyy9q9e7eee+451apVS2PGjNH69evVtWtXu+uubCfpxo0b9eqrryo4OFjjxo3TmjVr1K1bN6fy+wNfrI0zO8nXr1+vV155RS+//LJKS0td94T5gco+A/D/v3v53zs8bJw8eVK1a9e2eTO72CRJUq1ataz/0V/cM3fjjTdalwcHB8tsNldRWv8RGxurv/zlL1qyZImGDBmi9957T/n5+ZKufH7Pnz9vc97EpfWJioqy/t3JkydVp04dm2X29OjRQ7Gxsfrb3/6mZ599VsuWLXPVQ/Nr11K3yrYxSQoLC7NuX7jSpTsQSktLFR0drdjYWEkXdiAkJycrMDBQ7dq10+nTp9WzZ08ZjUZ16NBBubm5Onv2rMPxDQaDsrKyVFJSooiICMXHx1uXRUZGKiUlRQEBAerSpYtOnjypU6dOXTGG0WhUbm6uTp48qeDgYDVp0sS1T4IX8sa65OXlad++ferXr5+CgoLUrFkztW7d+oqx+/btK5PJ5Jfbnb261K9fX40bN1ZgYKCio6OVkpKiHTt22Pxtjx49FBoaqvj4eMXHx6tFixaKiYlRaGioWrVqpQMHDjhc96U7SY1Go5o2bWrz3nf//ferdu3auuGGG9S6desKx3P0uvJ1vlibS3eSm0wm9e3b94qx27RpoyZNmiggIMAvt6nrUdlnAP7/dy+OyPq5iIgI5efny2KxWDeyEydO+M1/Gt6sY8eO6tixo4qKijRr1ix9/PHHiomJqfTv8vLybG7Xrl1b0oVanjhxosL7XS4kJEQDBw7UwIEDlZWVpTfffFMNGjTwm69uudPV1s2ZbYyvdTt26Q6E7OxstWzZUgMHDpR05Q6EsLCwK3a+mc1m1axZs8KxTSaTnn/+eS1fvlwzZ87ULbfcooEDB6pu3bqSpPDwcOt9a9SoYR3vco899pgWLlyoV199VTVr1lT37t39/lwnb6zL6dOnVbNmTZlMJuvyqKioK94PL93p52/s1cVsNuujjz7Svn37VFJSorKyMtWvX9/mby99XoODg6+YLigocLjuHj16aMmSJfrb3/4mSUpJSVHPnj3tjn9xR6Az+S/+X+fLfLE2J0+etMlS0U5yf96erldlnwH4/9+9aGT9XOPGjRUQEKBVq1apW7du2rJli/bu3aukpCRPR/NrR44cUX5+vm655RYFBwcrODjY6a9OrV69Wq1bt1aNGjX0+eefq3379pKk9u3b64MPPlCXLl0UFRWlJUuW2B1jy5Ytqlu3rnVvbkBAAG+mTriWurGNuca17vhxRnJyspKTk1VSUqKFCxfqww8/1JtvvnlVY4SHh1t/+2/Xrl1666231KxZM7/fKehtdYmIiNDZs2dlNputzWxFO/X8/f2uorqcPHlSiYmJGjlypEJCQrRy5Upt2rTJpet11U7SivL7y0XwfK02zuwk9/ft6XrwGcCz+GqxnzMajXrppZe0Zs0aDRo0SN9//73uuOMOT8fye+fPn9fHH3+sp556SkOGDNHp06f16KOPOvW3HTt2tH4lOCYmRo888ogkqVWrVnrwwQf1xhtvaMSIEWrevLndMY4ePaq33npLAwcO1NixY9WtWzeH98cF11I3trHrd+TIEW3btk3nz5+37kBw1QengoIC/fjjjzKbzTIajTKZTNc09saNG60f9i4eZfT3D3feWJeoqCg1aNBAixcvVmlpqXbt2qUtW7a4JJOvsFeX4uJihYaGymQy6fDhw/r6669dvu4tW7bo2LFjslgs17yT1J2vK0/zxdq0b99ea9asUXZ2ts6dO+dwJzmuxGcAz+KIbDXQoEEDvfPOOxUuu3gFQenC+RWLFy+2Wf7WW2+5NZu/SkhI0KRJk66Yn5qaajMdHR19xXPeoEED9erVq8Jxe/bsafNVoUu/2piWlma93b17d3Xv3v1aoldr11o3R9tYUlKSzXaGK13cgXD48GEFBgbqlltu0dChQ5WZmXndY1ssFq1YsULTpk2TwWBQYmKihgwZctXj7Nu3T/Pnz1dRUZHCw8P15JNPuuzIpLfy1rqMGDFC06dP15NPPqnGjRurc+fOlZ6P60/s1eXYsWOaNWuW/vWvf+lPf/qT/u3f/k3btm1z6bqPHj2quXPnWr/ifS07Se3l9we+WJtLd5IHBASoX79+Wr9+vUuz+TtnP2dLfCZwNYOF34IAvEZaWpqefvppLm0PAAAAOMBXiwEAAAAAPoUjsgAAn/f4449XOP/VV1/ld5Q9iLr4ns8//1z//Oc/r5jftGlTvfrqqx5IhIuoDWCLRhYAAAAA4FP4ajEAAAAAwKfQyAIAAAAAfAqNLAAAAADAp9DIAgAAAAB8Co0sAAAAAMCn/H85saMvjGW0AAAAAABJRU5ErkJggg==",
      "text/plain": [
       "<Figure size 1152x576 with 2 Axes>"
      ]
     },
     "metadata": {},
     "output_type": "display_data"
    }
   ],
   "source": [
    "ope.visualize_off_policy_estimates(\n",
    "    input_dict, \n",
    "    compared_estimators=[\"dm\", \"snpdis\", \"sndr\", \"sm_snis\", \"sm_sndr\", \"sam_snis\", \"sam_sndr\", \"drl\"],\n",
    "    random_state=random_state, \n",
    "    sharey=False,\n",
    ")"
   ]
  },
  {
   "cell_type": "markdown",
   "metadata": {},
   "source": [
    "For more advanced topics in OPE (e.g., cumulative distribution function estimation) and OPS, please refer to [examples/quickstart/rtb_synthetic_continuous_advanced.ipynb](https://github.com/negocia-inc/rtb_reinforcement_learing/blob/ope/examples/quickstart/rtb_synthetic_continuous_advanced.ipynb). \n",
    "\n",
    "For the examples in the discrete action space, please refer to [examples/quickstart/rtb_synthetic_discrete_zoo.ipynb](https://github.com/negocia-inc/rtb_reinforcement_learing/blob/ope/examples/quickstart/rtb_synthetic_discrete_zoo.ipynb)."
   ]
  },
  {
   "cell_type": "markdown",
   "metadata": {},
   "source": [
    "## Reference\n",
    "\n",
    "- Haanvid Lee, Jongmin Lee, Yunseon Choi, Wonseok Jeon, Byung-Jun Lee, Yung-Kyun Noh, and Kee-Eung Kim. \\\n",
    "\"Local Metric Learning for Off-Policy Evaluation in Contextual Bandits with Continuous Actions.\", 2022.\n",
    "\n",
    "- Yuta Saito, Shunsuke Aihara, Megumi Matsutani, and Yusuke Narita. \\\n",
    "\"Open Bandit Dataset and Pipeline: Towards Realistic and Reproducible Off-Policy Evaluation.\", 2021.\n",
    "\n",
    "- Takuma Seno and Michita Imai. \\\n",
    "\"d3rlpy: An Offline Deep Reinforcement Library.\", 2021.\n",
    "\n",
    "- Christina J. Yuan, Yash Chandak, Stephen Giguere, Philip S. Thomas, and Scott Niekum. \\\n",
    "\"SOPE: Spectrum of Off-Policy Estimators.\", 2021.\n",
    "\n",
    "- Nathan Kallus and Masatoshi Uehara. \\\n",
    "\"Double Reinforcement Learning for Efficient Off-Policy Evaluation in Markov Decision Processes.\", 2020.\n",
    "\n",
    "- Masatoshi Uehara, Jiawei Huang, and Nan Jiang. \\\n",
    "\"Minimax Weight and Q-Function Learning for Off-Policy Evaluation.\", 2020.\n",
    "\n",
    "- Mengjiao Yang, Ofir Nachum, Bo Dai, Lihong Li, and Dale Schuurmans. \\\n",
    "\"Off-Policy Evaluation via the Regularized Lagrangian.\", 2020.\n",
    "\n",
    "- Sergey Levine, Aviral Kumar, George Tucker, and Justin Fu. \\\n",
    "\"Offline Reinforcement Learning: Tutorial, Review, and Perspectives on Open Problems.\" 2020.\n",
    "\n",
    "- Aviral Kumar, Aurick Zhou, George Tucker, and Sergey Levine. \\\n",
    "\"Conservative Q-Learning for Offline Reinforcement Learning.\", 2020.\n",
    "\n",
    "- Nathan Kallus and Angela Zhou. \\\n",
    "\"Policy Evaluation and Optimization with Continuous Treatments.\", 2019.\n",
    "\n",
    "- Nathan Kallus and Masatoshi Uehara. \\\n",
    "\"Intrinsically Efficient, Stable, and Bounded Off-Policy Evaluation for Reinforcement Learning.\", 2019.\n",
    "\n",
    "- Hoang Le, Cameron Voloshin, and Yisong Yue. \\\n",
    "\"Batch Policy Learning under Constraints.\", 2019.\n",
    "\n",
    "- Qiang Liu, Lihong Li, Ziyang Tang, and Dengyong Zhou. \\\n",
    "\"Breaking the Curse of Horizon: Infinite-Horizon Off-Policy Estimation.\", 2018\n",
    "\n",
    "- Di Wu, Xiujun Chen, Xun Yang, Hao Wang, Qing Tan, Xiaoxun Zhang, Jian Xu, and Kun Gai. \\\n",
    "\"Budget Constrained Bidding by Model-free Reinforcement Learning in Display Advertising.\", 2018.\n",
    "\n",
    "- Jun Zhao, Guang Qiu, Ziyu Guan, Wei Zhao, and Xiaofei He. \\\n",
    "\"Deep Reinforcement Learning for Sponsored Search Real-time Bidding.\", 2018.\n",
    "\n",
    "- Josiah P. Hanna, Peter Stone, and Scott Niekum. \\\n",
    "\"Bootstrapping with Models: Confidence Intervals for Off-Policy Evaluation.\", 2017.\n",
    "\n",
    "- Nan Jiang and Lihong Li. \\\n",
    "\"Doubly Robust Off-policy Value Evaluation for Reinforcement Learning.\", 2016.\n",
    "\n",
    "- Philip S. Thomas and Emma Brunskill. \\\n",
    "\"Data-Efficient Off-Policy Policy Evaluation for Reinforcement Learning.\", 2016.\n",
    "\n",
    "- Greg Brockman, Vicki Cheung, Ludwig Pettersson, Jonas Schneider, John Schulman, Jie Tang, and Wojciech Zaremba. \\\n",
    "\"OpenAI Gym.\", 2016.\n",
    "\n",
    "- Philip S. Thomas, Georgios Theocharous, and Mohammad Ghavamzadeh. \\\n",
    "\"High Confidence Policy Improvement.\", 2015.\n",
    "\n",
    "- Philip S. Thomas, Georgios Theocharous, and Mohammad Ghavamzadeh. \\\n",
    "\"High Confidence Off-Policy Evaluation.\", 2015.\n",
    "\n",
    "- Adith Swaminathan and Thorsten Joachims. \\\n",
    "\"The Self-Normalized Estimator for Counterfactual Learning.\", 2015.\n",
    "\n",
    "- Hado van Hasselt, Arthur Guez, and David Silver. \\\n",
    "\"Deep Reinforcement Learning with Double Q-learning.\", 2015.\n",
    "\n",
    "- Miroslav Dudík, Dumitru Erhan, John Langford, and Lihong Li. \\\n",
    "\"Doubly Robust Policy Evaluation and Optimization.\", 2014.\n",
    "\n",
    "- Alex Strehl, John Langford, Sham Kakade, and Lihong Li. \\\n",
    "\"Learning from Logged Implicit Exploration Data.\", 2010.\n",
    "\n",
    "- Alina Beygelzimer and John Langford. \\\n",
    "\"The Offset Tree for Learning with Partial Labels.\", 2009.\n",
    "\n",
    "- Doina Precup, Richard S. Sutton, and Satinder P. Singh. \\\n",
    "\"Eligibility Traces for Off-Policy Policy Evaluation.\", 2000."
   ]
  },
  {
   "cell_type": "code",
   "execution_count": null,
   "metadata": {},
   "outputs": [],
   "source": []
  }
 ],
 "metadata": {
  "kernelspec": {
   "display_name": "Python 3",
   "language": "python",
   "name": "python3"
  },
  "language_info": {
   "codemirror_mode": {
    "name": "ipython",
    "version": 3
   },
   "file_extension": ".py",
   "mimetype": "text/x-python",
   "name": "python",
   "nbconvert_exporter": "python",
   "pygments_lexer": "ipython3",
<<<<<<< HEAD
   "version": "3.10.6"
=======
   "version": "3.10.6 (main, Sep 10 2022, 14:58:52) [Clang 13.1.6 (clang-1316.0.21.2.5)]"
>>>>>>> 5ba130d3
  },
  "vscode": {
   "interpreter": {
    "hash": "70404ee114725fce8ed9e697d67827f8546c678889944e6d695790702cbfe1f5"
   }
  }
 },
 "nbformat": 4,
 "nbformat_minor": 4
}<|MERGE_RESOLUTION|>--- conflicted
+++ resolved
@@ -1447,11 +1447,7 @@
    "name": "python",
    "nbconvert_exporter": "python",
    "pygments_lexer": "ipython3",
-<<<<<<< HEAD
-   "version": "3.10.6"
-=======
    "version": "3.10.6 (main, Sep 10 2022, 14:58:52) [Clang 13.1.6 (clang-1316.0.21.2.5)]"
->>>>>>> 5ba130d3
   },
   "vscode": {
    "interpreter": {
