import time
from typing import List
from pathlib import Path
import pickle

import hydra
from omegaconf import DictConfig

import gym
from gym.spaces import Box

import numpy as np
import torch

from d3rlpy.algos import SAC
from d3rlpy.algos import DoubleDQN as DDQN
from d3rlpy.algos import CQL
from d3rlpy.algos import IQL
from d3rlpy.algos import BCQ
from d3rlpy.algos import DiscreteCQL
from d3rlpy.algos import DiscreteBCQ
from d3rlpy.online.explorers import LinearDecayEpsilonGreedy, ConstantEpsilonGreedy
from d3rlpy.models.encoders import VectorEncoderFactory
from d3rlpy.models.q_functions import MeanQFunctionFactory
from d3rlpy.online.buffers import ReplayBuffer

from ofrl.dataset import SyntheticDataset
from ofrl.policy import BaseHead
from ofrl.policy import ContinuousGaussianHead as GaussianHead
from ofrl.policy import DiscreteEpsilonGreedyHead as EpsilonGreedyHead
from ofrl.policy import DiscreteSoftmaxHead as SoftmaxHead
from ofrl.policy import OffPolicyLearning

from ofrl.ope.online import visualize_on_policy_policy_value
from ofrl.ope.online import calc_on_policy_policy_value

from ofrl.utils import MinMaxActionScaler
from ofrl.utils import OldGymAPIWrapper
from ofrl.types import LoggedDataset

from experiments.utils import torch_seed, format_runtime


def train_behavior_policy(
    env_name: str,
    env: gym.Env,
    behavior_sigma: float,
    behavior_tau: float,
    device: str,
    base_random_state: int,
    base_model_config: DictConfig,
    log_dir: str,
):
    env_ = OldGymAPIWrapper(env)
    action_type = "continuous" if isinstance(env.action_space, Box) else "discrete"
    if action_type == "continuous":
        action_dim = env.action_space.shape[0]

    path_ = Path(log_dir + f"/behavior_policy")
    path_.mkdir(exist_ok=True, parents=True)
    path_behavior_policy = Path(
        path_ / f"behavior_policy_{env_name}.pt"
    )

    torch_seed(base_random_state, device=device)

    if action_type == "continuous":
        model = SAC(
            actor_encoder_factory=VectorEncoderFactory(hidden_units=[100]),
            critic_encoder_factory=VectorEncoderFactory(hidden_units=[100]),
            q_func_factory=MeanQFunctionFactory(),
            actor_learning_rate=base_model_config.sac.actor_lr,
            critic_learning_rate=base_model_config.sac.critic_lr,
            temp_learning_rate=base_model_config.sac.temp_lr,
            batch_size=base_model_config.sac.batch_size,
            use_gpu=(device == "cuda:0"),
            action_scaler=MinMaxActionScaler(
                minimum=env.action_space.low,
                maximum=env.action_space.high,
            ),
        )
    else:
        model = DDQN(
            encoder_factory=VectorEncoderFactory(hidden_units=[100]),
            q_func_factory=MeanQFunctionFactory(),
            target_update_interval=base_model_config.ddqn.target_update_interval,
            batch_size=base_model_config.ddqn.batch_size,
            learning_rate=base_model_config.ddqn.lr,
            use_gpu=(device == "cuda:0"),
        )

    if path_behavior_policy.exists():
        model.build_with_env(env_)
        model.load_model(path_behavior_policy)

    else:
        buffer = ReplayBuffer(
            maxlen=10000,
            env=env_,
        )

        if base_model_config.ddqn.explorer.type == "linear":
            explorer = LinearDecayEpsilonGreedy(
                start_epsilon=1.0,
                end_epsilon=base_model_config.ddqn.explorer.epsilon,
                duration=base_model_config.ddqn.explorer.duration,
            )
        else:
            explorer = ConstantEpsilonGreedy(
                epsilon=base_model_config.ddqn.explorer.epsilon,
            )

        if action_type == "continuous":
            model.fit_online(
                env_,
                buffer,
                eval_env=env_,
                n_steps=base_model_config.sac.n_steps,
                n_steps_per_epoch=base_model_config.sac.n_steps // 100,
                update_start_step=base_model_config.sac.update_start_step,
            )

        else:
            model.fit_online(
                env_,
                buffer,
                explorer=explorer,
                eval_env=env_,
                n_steps=base_model_config.ddqn.n_steps,
                n_steps_per_epoch=base_model_config.ddqn.n_steps // 100,
                update_start_step=base_model_config.ddqn.update_start_step,
            )
            behavior_policy = SoftmaxHead(
                model,
                n_actions=env.action_space.n,
                tau=behavior_tau,
                name=f"ddqn_softmax_{behavior_tau}",
                random_state=base_random_state,
            )

        model.save_model(path_behavior_policy)

    if action_type == "continuous":
        behavior_policy = GaussianHead(
            model,
            sigma=np.full((action_dim,), behavior_sigma),
            name=f"sac_gauss_{behavior_sigma}",
            random_state=base_random_state,
        )
    else:
        behavior_policy = SoftmaxHead(
            model,
            n_actions=env.action_space.n,
            tau=behavior_tau,
            name=f"ddqn_softmax_{behavior_tau}",
            random_state=base_random_state,
        )

    return behavior_policy


def obtain_train_logged_dataset(
    env_name: str,
    env: gym.Env,
    behavior_policy: BaseHead,
    n_trajectories: int,
    base_random_state: int,
    log_dir: str,
):
    behavior_policy_name = behavior_policy.name

    path_ = Path(log_dir + f"/logged_dataset")
    path_.mkdir(exist_ok=True, parents=True)
    path_train_logged_dataset = Path(
        path_
        / f"train_logged_dataset_{env_name}_{behavior_policy_name}.pkl"
    )

    if path_train_logged_dataset.exists():
        with open(path_train_logged_dataset, "rb") as f:
            train_logged_dataset = pickle.load(f)

    else:
        dataset = SyntheticDataset(
            env=env,
            max_episode_steps=env.spec.max_episode_steps,
        )

        train_logged_dataset = dataset.obtain_episodes(
            behavior_policies=behavior_policy,
            n_datasets=1,
            n_trajectories=n_trajectories,
            obtain_info=False,
            random_state=base_random_state,
        )

        with open(path_train_logged_dataset, "wb") as f:
            pickle.dump(train_logged_dataset, f)

    return train_logged_dataset


def train_candidate_policies(
    env_name: str,
    env: gym.Env,
    train_logged_dataset: LoggedDataset,
    candidate_sigmas: List[float],
    candidate_epsilons: List[float],
    device: str,
    base_random_state: int,
    base_model_config: DictConfig,
    log_dir: str,
):
    behavior_policy_name = train_logged_dataset["behavior_policy"]

    action_type = "continuous" if isinstance(env.action_space, Box) else "discrete"
    if action_type == "continuous":
        action_dim = env.action_space.shape[0]

    path_ = Path(log_dir + f"/candidate_policies")
    path_.mkdir(exist_ok=True, parents=True)
    path_candidate_policy = Path(
        path_
        / f"candidate_policy_{env_name}_{behavior_policy_name}.pkl"
    )

    opl = OffPolicyLearning(
        fitting_args={
            "n_steps": base_model_config.opl.fitting_steps,
            "scorers": {},
        }
    )

    if path_candidate_policy.exists():
        with open(path_candidate_policy, "rb") as f:
            base_policies = pickle.load(f)

    else:
        torch_seed(base_random_state, device=device)

        if action_type == "continuous":
            cql_b1 = CQL(
                actor_encoder_factory=VectorEncoderFactory(hidden_units=[30, 30]),
                critic_encoder_factory=VectorEncoderFactory(hidden_units=[30, 30]),
                q_func_factory=MeanQFunctionFactory(),
<<<<<<< HEAD
                action_learning_rate=base_model_config.cql.continuous.actor_lr,
                critic_learning_rate=base_model_config.cql.continuous.critic_lr,
                temp_learning_rate=base_model_config.cql.continuous.temp_lr,
                alpha_learning_rate=base_model_config.cql.continuous.alpha_lr,
=======
                learning_rate=base_model_config.cql.lr,
                alpha=base_model_config.cql.alpha,
>>>>>>> c71df418
                use_gpu=(device == "cuda:0"),
                action_scaler=MinMaxActionScaler(
                    minimum=env.action_space.low,  # minimum value that policy can take
                    maximum=env.action_space.high,  # maximum value that policy can take
                ),
            )
            cql_b2 = CQL(
                actor_encoder_factory=VectorEncoderFactory(hidden_units=[100]),
                critic_encoder_factory=VectorEncoderFactory(hidden_units=[100]),
                q_func_factory=MeanQFunctionFactory(),
<<<<<<< HEAD
                action_learning_rate=base_model_config.cql.continuous.actor_lr,
                critic_learning_rate=base_model_config.cql.continuous.critic_lr,
                temp_learning_rate=base_model_config.cql.continuous.temp_lr,
                alpha_learning_rate=base_model_config.cql.continuous.alpha_lr,
=======
                learning_rate=base_model_config.cql.lr,
                alpha=base_model_config.cql.alpha,
>>>>>>> c71df418
                use_gpu=(device == "cuda:0"),
                action_scaler=MinMaxActionScaler(
                    minimum=env.action_space.low,  # minimum value that policy can take
                    maximum=env.action_space.high,  # maximum value that policy can take
                ),
            )
            cql_b3 = CQL(
                actor_encoder_factory=VectorEncoderFactory(hidden_units=[50, 10]),
                critic_encoder_factory=VectorEncoderFactory(hidden_units=[50, 10]),
                q_func_factory=MeanQFunctionFactory(),
<<<<<<< HEAD
                action_learning_rate=base_model_config.cql.continuous.actor_lr,
                critic_learning_rate=base_model_config.cql.continuous.critic_lr,
                temp_learning_rate=base_model_config.cql.continuous.temp_lr,
                alpha_learning_rate=base_model_config.cql.continuous.alpha_lr,
=======
                learning_rate=base_model_config.cql.lr,
                alpha=base_model_config.cql.alpha,
>>>>>>> c71df418
                use_gpu=(device == "cuda:0"),
                action_scaler=MinMaxActionScaler(
                    minimum=env.action_space.low,  # minimum value that policy can take
                    maximum=env.action_space.high,  # maximum value that policy can take
                ),
            )
        
            iql_b1 = IQL(
                actor_encoder_factory=VectorEncoderFactory(hidden_units=[30, 30]),
                critic_encoder_factory=VectorEncoderFactory(hidden_units=[30, 30]),
                use_gpu=(device == "cuda:0"),
                action_scaler=MinMaxActionScaler(
                    minimum=env.action_space.low,  # minimum value that policy can take
                    maximum=env.action_space.high,  # maximum value that policy can take
                ),
            )
            iql_b2 = IQL(
                actor_encoder_factory=VectorEncoderFactory(hidden_units=[100]),
                critic_encoder_factory=VectorEncoderFactory(hidden_units=[100]),
                use_gpu=(device == "cuda:0"),
                action_scaler=MinMaxActionScaler(
                    minimum=env.action_space.low,  # minimum value that policy can take
                    maximum=env.action_space.high,  # maximum value that policy can take
                ),
            )
            iql_b3 = IQL(
                actor_encoder_factory=VectorEncoderFactory(hidden_units=[50, 10]),
                critic_encoder_factory=VectorEncoderFactory(hidden_units=[50, 10]),
                use_gpu=(device == "cuda:0"),
                action_scaler=MinMaxActionScaler(
                    minimum=env.action_space.low,  # minimum value that policy can take
                    maximum=env.action_space.high,  # maximum value that policy can take
                ),
            )
            algorithms = [cql_b1, cql_b2, cql_b3, iql_b1, iql_b2, iql_b3]

        else:
            cql_b1 = DiscreteCQL(
                encoder_factory=VectorEncoderFactory(hidden_units=[30, 30]),
                q_func_factory=MeanQFunctionFactory(),
                learning_rate=base_model_config.cql.discrete.lr,
                alpha=base_model_config.cql.discrete.alpha,
                use_gpu=(device == "cuda:0"),
            )
            cql_b2 = DiscreteCQL(
                encoder_factory=VectorEncoderFactory(hidden_units=[100]),
                q_func_factory=MeanQFunctionFactory(),
                learning_rate=base_model_config.cql.discrete.lr,
                alpha=base_model_config.cql.discrete.alpha,
                use_gpu=(device == "cuda:0"),
            )
            cql_b3 = DiscreteCQL(
                encoder_factory=VectorEncoderFactory(hidden_units=[50, 10]),
                q_func_factory=MeanQFunctionFactory(),
                learning_rate=base_model_config.cql.discrete.lr,
                alpha=base_model_config.cql.discrete.alpha,
                use_gpu=(device == "cuda:0"),
            )
            bcq_b1 = DiscreteBCQ(
                encoder_factory=VectorEncoderFactory(hidden_units=[30, 30]),
                q_func_factory=MeanQFunctionFactory(),
                batch_size=base_model_config.bcq.batch_size,
                learning_rate=base_model_config.bcq.lr,
                target_update_interval=base_model_config.bcq.target_update_interval,
                action_flexibility=base_model_config.bcq.action_flexibility,
                beta=base_model_config.bcq.beta,
                use_gpu=(device == "cuda:0"),
            )
            bcq_b2 = DiscreteBCQ(
                encoder_factory=VectorEncoderFactory(hidden_units=[100]),
                q_func_factory=MeanQFunctionFactory(),
                batch_size=base_model_config.bcq.batch_size,
                learning_rate=base_model_config.bcq.lr,
                target_update_interval=base_model_config.bcq.target_update_interval,
                action_flexibility=base_model_config.bcq.action_flexibility,
                beta=base_model_config.bcq.beta,
                use_gpu=(device == "cuda:0"),
            )
            bcq_b3 = DiscreteBCQ(
                encoder_factory=VectorEncoderFactory(hidden_units=[50, 10]),
                q_func_factory=MeanQFunctionFactory(),
                batch_size=base_model_config.bcq.batch_size,
                learning_rate=base_model_config.bcq.lr,
                target_update_interval=base_model_config.bcq.target_update_interval,
                action_flexibility=base_model_config.bcq.action_flexibility,
                beta=base_model_config.bcq.beta,
                use_gpu=(device == "cuda:0"),
            )
            algorithms = [cql_b1, cql_b2, cql_b3, bcq_b1, bcq_b2, bcq_b3]

        base_policies = opl.learn_base_policy(
            logged_dataset=train_logged_dataset,
            algorithms=algorithms,
            random_state=base_random_state,
        )
        with open(path_candidate_policy, "wb") as f:
            pickle.dump(base_policies, f)

    if action_type == "continuous":
        algorithms_name = ["cql_b1", "cql_b2", "cql_b3", "iql_b1", "iql_b2", "iql_b3"]

        policy_wrappers = {}
        for sigma in candidate_sigmas:
            policy_wrappers[f"gauss_{sigma}"] = (
                GaussianHead,
                {
                    "sigma": np.full((action_dim,), sigma),
                },
            )

    else:
        algorithms_name = ["cql_b1", "cql_b2", "cql_b3", "bcq_b1", "bcq_b2", "bcq_b3"]

        policy_wrappers = {}
        for epsilon in candidate_epsilons:
            policy_wrappers[f"eps_{epsilon}"] = (
                EpsilonGreedyHead,
                {
                    "epsilon": epsilon,
                    "n_actions": env.action_space.n,
                },
            )

    candidate_policies = opl.apply_head(
        base_policies=base_policies,
        base_policies_name=algorithms_name,
        policy_wrappers=policy_wrappers,
        random_state=base_random_state,
    )
    return candidate_policies


def process(
    env_name: str,
    behavior_sigma: float,
    behavior_tau: float,
    candidate_sigmas: List[float],
    candidate_epsilons: List[float],
    n_trajectories: int,
    use_small_env: bool,
    device: str,
    base_random_state: int,
    base_model_config: DictConfig,
    log_dir: str,
):
    if use_small_env:
        env = gym.make(env_name + '-v4')
        # env = gym.make(env_name + "Env")
    else:
        env = gym.make(env_name)

    behavior_policy = train_behavior_policy(
        env_name=env_name,
        env=env,
        behavior_sigma=behavior_sigma,
        behavior_tau=behavior_tau,
        device=device,
        base_random_state=base_random_state,
        base_model_config=base_model_config,
        log_dir=log_dir,
    )

    train_logged_dataset = obtain_train_logged_dataset(
        env_name=env_name,
        env=env,
        behavior_policy=behavior_policy,
        n_trajectories=n_trajectories,
        base_random_state=base_random_state,
        log_dir=log_dir,
    )

    candidate_policies = train_candidate_policies(
        env_name=env_name,
        env=env,
        train_logged_dataset=train_logged_dataset,
        candidate_sigmas=candidate_sigmas,
        candidate_epsilons=candidate_epsilons,
        device=device,
        base_random_state=base_random_state,
        base_model_config=base_model_config,
        log_dir=log_dir,
    )

    path_ = Path(log_dir + f"/results/on_policy")
    path_.mkdir(exist_ok=True, parents=True)

    visualize_on_policy_policy_value(
        env=env,
        policies=[behavior_policy] + candidate_policies,
        # policies=[behavior_policy],
        policy_names=[behavior_policy.name]
        + [candidate_policy.name for candidate_policy in candidate_policies],
        # policy_names=[behavior_policy.name],
        random_state=base_random_state,
        step_per_trajectory=env.spec.max_episode_steps,
        fig_dir=path_,
        fig_name=f"on_policy_policy_value_{env_name}.png",
    )

    path_ = Path(log_dir + f"/results/raw")
    path_.mkdir(exist_ok=True, parents=True)
    path_behavior_on_policy = Path(
<<<<<<< HEAD
        path_
        / f"behavior_on_policy_{env_name}_{behavior_policy.name}.pkl"
=======
        path_ / f"behavior_on_policy_{env_name}_{behavior_policy.name}.pkl"
>>>>>>> c71df418
    )

    behavior_on_policy = calc_on_policy_policy_value(
        env=env,
        policy=behavior_policy,
    )
    with open(path_behavior_on_policy, "wb") as f:
        pickle.dump(behavior_on_policy, f)


def register_small_envs(
    max_episode_steps: int,
):
    # continuous control
<<<<<<< HEAD
    gym.envs.register(
        id="HalfCheetah-v4",
        entry_point="gym.envs.mujoco:HalfCheetahEnv",
        max_episode_steps=max_episode_steps,
    )
    gym.envs.register(
        id="Hopper-v4",
        entry_point="gym.envs.mujoco:HopperEnv",
        max_episode_steps=max_episode_steps,
    )
    gym.envs.register(
        id="InvertedPendulum-v4",
        entry_point="gym.envs.mujoco:InvertedPendulumEnv",
        max_episode_steps=max_episode_steps,
    )
    gym.envs.register(
        id="Reacher-v4",
        entry_point="gym.envs.mujoco:ReacherEnv",
        max_episode_steps=max_episode_steps,
    )
    gym.envs.register(
        id="Swimmer-v4",
        entry_point="gym.envs.mujoco:SwimmerEnv",
        max_episode_steps=max_episode_steps,
    )
=======
    # gym.envs.register(
    #     id="HalfCheetahEnv",
    #     entry_point="gym.envs.mojoco:HalfCheetahEnv",
    #     max_episode_steps=max_episode_steps,
    # )
    # gym.envs.register(
    #     id="HopperEnv",
    #     entry_point="gym.envs.mojoco:HopperEnv",
    #     max_episode_steps=max_episode_steps,
    # )
    # gym.envs.register(
    #     id="InvertedPendulumEnv",
    #     entry_point="gym.envs.mojoco:InvertedPendulumEnv",
    #     max_episode_steps=max_episode_steps,
    # )
    # gym.envs.register(
    #     id="ReacherEnv",
    #     entry_point="gym.envs.mojoco:ReacherEnv",
    #     max_episode_steps=max_episode_steps,
    # )
    # gym.envs.register(
    #     id="SwimmerEnv",
    #     entry_point="gym.envs.mujoco:SwimmerEnv",
    #     max_episode_steps=max_episode_steps,
    # )
>>>>>>> c71df418
    # discrete control
    gym.envs.register(
        id="CartPole-v0",
        entry_point="gym.envs.classic_control:CartPoleEnv",
        max_episode_steps=max_episode_steps,
    )
    gym.envs.register(
<<<<<<< HEAD
        id="MountainCar-v0",
=======
        id="MountainCarEnv",
>>>>>>> c71df418
        entry_point="gym.envs.classic_control:MountainCarEnv",
        max_episode_steps=max_episode_steps,
    )
    gym.envs.register(
<<<<<<< HEAD
        id="Acrobot-v0",
=======
        id="AcrobotEnv",
>>>>>>> c71df418
        entry_point="gym.envs.classic_control:AcrobotEnv",
        max_episode_steps=max_episode_steps,
    )


def assert_configuration(cfg: DictConfig):
    env_name = cfg.setting.env_name
    assert env_name in [
        "HalfCheetah",
        "Hopper",
        "InvertedPendulum",
        "Reacher",
        "Swimmer",
        "CartPole",
        "MountainCar",
        "Acrobot",
    ]

    behavior_sigma = cfg.setting.behavior_sigma
    assert isinstance(behavior_sigma, float) and behavior_sigma > 0.0

    behavior_tau = cfg.setting.behavior_tau
    assert isinstance(behavior_tau, float) and behavior_tau != 0.0

    candidate_sigmas = cfg.setting.candidate_sigmas
    for value in candidate_sigmas:
        assert isinstance(value, float) and value >= 0.0

    candidate_epsilons = cfg.setting.candidate_epsilons
    for value in candidate_epsilons:
        assert isinstance(value, float) and 0.0 <= value <= 1.0

    n_trajectories = cfg.setting.n_trajectories
    assert isinstance(n_trajectories, int) and n_trajectories > 0


@hydra.main(config_path="conf/", config_name="config")
def main(cfg: DictConfig):
    print(cfg)
    assert_configuration(cfg)
    print(f"The current working directory is {Path().cwd()}")
    print(f"The original working directory is {hydra.utils.get_original_cwd()}")
    print()
    conf = {
        "env_name": cfg.setting.env_name,
        "behavior_sigma": cfg.setting.behavior_sigma,
        "behavior_tau": cfg.setting.behavior_tau,
        "candidate_sigmas": cfg.setting.candidate_sigmas,
        "candidate_epsilons": cfg.setting.candidate_epsilons,
        "n_trajectories": cfg.setting.n_trajectories,
        "base_random_state": cfg.setting.base_random_state,
        "device": "cuda:0" if torch.cuda.is_available() else "cpu",
        "base_model_config": cfg.base_model_config,
        "use_small_env": cfg.setting.max_episode_steps != "None",
        "log_dir": "logs/",
    }
    if cfg.setting.max_episode_steps != "None":
        register_small_envs(cfg.setting.max_episode_steps)
    process(**conf)


if __name__ == "__main__":
    start = time.time()
    main()
    finish = time.time()
    print("total runtime:", format_runtime(start, finish))<|MERGE_RESOLUTION|>--- conflicted
+++ resolved
@@ -243,15 +243,10 @@
                 actor_encoder_factory=VectorEncoderFactory(hidden_units=[30, 30]),
                 critic_encoder_factory=VectorEncoderFactory(hidden_units=[30, 30]),
                 q_func_factory=MeanQFunctionFactory(),
-<<<<<<< HEAD
                 action_learning_rate=base_model_config.cql.continuous.actor_lr,
                 critic_learning_rate=base_model_config.cql.continuous.critic_lr,
                 temp_learning_rate=base_model_config.cql.continuous.temp_lr,
                 alpha_learning_rate=base_model_config.cql.continuous.alpha_lr,
-=======
-                learning_rate=base_model_config.cql.lr,
-                alpha=base_model_config.cql.alpha,
->>>>>>> c71df418
                 use_gpu=(device == "cuda:0"),
                 action_scaler=MinMaxActionScaler(
                     minimum=env.action_space.low,  # minimum value that policy can take
@@ -262,15 +257,10 @@
                 actor_encoder_factory=VectorEncoderFactory(hidden_units=[100]),
                 critic_encoder_factory=VectorEncoderFactory(hidden_units=[100]),
                 q_func_factory=MeanQFunctionFactory(),
-<<<<<<< HEAD
                 action_learning_rate=base_model_config.cql.continuous.actor_lr,
                 critic_learning_rate=base_model_config.cql.continuous.critic_lr,
                 temp_learning_rate=base_model_config.cql.continuous.temp_lr,
                 alpha_learning_rate=base_model_config.cql.continuous.alpha_lr,
-=======
-                learning_rate=base_model_config.cql.lr,
-                alpha=base_model_config.cql.alpha,
->>>>>>> c71df418
                 use_gpu=(device == "cuda:0"),
                 action_scaler=MinMaxActionScaler(
                     minimum=env.action_space.low,  # minimum value that policy can take
@@ -281,15 +271,10 @@
                 actor_encoder_factory=VectorEncoderFactory(hidden_units=[50, 10]),
                 critic_encoder_factory=VectorEncoderFactory(hidden_units=[50, 10]),
                 q_func_factory=MeanQFunctionFactory(),
-<<<<<<< HEAD
                 action_learning_rate=base_model_config.cql.continuous.actor_lr,
                 critic_learning_rate=base_model_config.cql.continuous.critic_lr,
                 temp_learning_rate=base_model_config.cql.continuous.temp_lr,
                 alpha_learning_rate=base_model_config.cql.continuous.alpha_lr,
-=======
-                learning_rate=base_model_config.cql.lr,
-                alpha=base_model_config.cql.alpha,
->>>>>>> c71df418
                 use_gpu=(device == "cuda:0"),
                 action_scaler=MinMaxActionScaler(
                     minimum=env.action_space.low,  # minimum value that policy can take
@@ -492,12 +477,7 @@
     path_ = Path(log_dir + f"/results/raw")
     path_.mkdir(exist_ok=True, parents=True)
     path_behavior_on_policy = Path(
-<<<<<<< HEAD
-        path_
-        / f"behavior_on_policy_{env_name}_{behavior_policy.name}.pkl"
-=======
         path_ / f"behavior_on_policy_{env_name}_{behavior_policy.name}.pkl"
->>>>>>> c71df418
     )
 
     behavior_on_policy = calc_on_policy_policy_value(
@@ -512,7 +492,6 @@
     max_episode_steps: int,
 ):
     # continuous control
-<<<<<<< HEAD
     gym.envs.register(
         id="HalfCheetah-v4",
         entry_point="gym.envs.mujoco:HalfCheetahEnv",
@@ -538,33 +517,6 @@
         entry_point="gym.envs.mujoco:SwimmerEnv",
         max_episode_steps=max_episode_steps,
     )
-=======
-    # gym.envs.register(
-    #     id="HalfCheetahEnv",
-    #     entry_point="gym.envs.mojoco:HalfCheetahEnv",
-    #     max_episode_steps=max_episode_steps,
-    # )
-    # gym.envs.register(
-    #     id="HopperEnv",
-    #     entry_point="gym.envs.mojoco:HopperEnv",
-    #     max_episode_steps=max_episode_steps,
-    # )
-    # gym.envs.register(
-    #     id="InvertedPendulumEnv",
-    #     entry_point="gym.envs.mojoco:InvertedPendulumEnv",
-    #     max_episode_steps=max_episode_steps,
-    # )
-    # gym.envs.register(
-    #     id="ReacherEnv",
-    #     entry_point="gym.envs.mojoco:ReacherEnv",
-    #     max_episode_steps=max_episode_steps,
-    # )
-    # gym.envs.register(
-    #     id="SwimmerEnv",
-    #     entry_point="gym.envs.mujoco:SwimmerEnv",
-    #     max_episode_steps=max_episode_steps,
-    # )
->>>>>>> c71df418
     # discrete control
     gym.envs.register(
         id="CartPole-v0",
@@ -572,20 +524,12 @@
         max_episode_steps=max_episode_steps,
     )
     gym.envs.register(
-<<<<<<< HEAD
         id="MountainCar-v0",
-=======
-        id="MountainCarEnv",
->>>>>>> c71df418
         entry_point="gym.envs.classic_control:MountainCarEnv",
         max_episode_steps=max_episode_steps,
     )
     gym.envs.register(
-<<<<<<< HEAD
         id="Acrobot-v0",
-=======
-        id="AcrobotEnv",
->>>>>>> c71df418
         entry_point="gym.envs.classic_control:AcrobotEnv",
         max_episode_steps=max_episode_steps,
     )
