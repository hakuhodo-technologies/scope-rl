--- conflicted
+++ resolved
@@ -267,11 +267,7 @@
             input_dict = pickle.load(f)
 
     else:
-<<<<<<< HEAD
-    # if True:
-=======
         # if True:
->>>>>>> ffdcb2e4
         if action_type == "continuous":
             prep = CreateOPEInput(
                 env=env,
