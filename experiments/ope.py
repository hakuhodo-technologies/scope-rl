import time
from typing import List
from pathlib import Path
import pickle

import hydra
from omegaconf import DictConfig

import gym
from gym.spaces import Box

import numpy as np
import torch

from sklearn.utils import check_random_state

from d3rlpy.algos import SAC
from d3rlpy.algos import DoubleDQN as DDQN
from d3rlpy.models.encoders import VectorEncoderFactory
from d3rlpy.models.q_functions import MeanQFunctionFactory

from ofrl.dataset import SyntheticDataset
from ofrl.policy import BaseHead
from ofrl.policy import ContinuousGaussianHead as GaussianHead
from ofrl.policy import DiscreteEpsilonGreedyHead as EpsilonGreedyHead
from ofrl.policy import DiscreteSoftmaxHead as SoftmaxHead
from ofrl.policy import OffPolicyLearning

from ofrl.ope import OffPolicyEvaluation
from ofrl.ope import OffPolicySelection
from ofrl.ope import ContinuousDirectMethod as C_DM
from ofrl.ope import ContinuousSelfNormalizedPerDecisionImportanceSampling as C_PDIS
from ofrl.ope import ContinuousSelfNormalizedDoublyRobust as C_DR
from ofrl.ope import (
    ContinuousStateActionMarginalSelfNormalizedImportanceSampling as C_MIS,
)
from ofrl.ope import ContinuousStateActionMarginalSelfNormalizedDoublyRobust as C_MDR
from ofrl.ope import DiscreteDirectMethod as D_DM
from ofrl.ope import DiscreteSelfNormalizedPerDecisionImportanceSampling as D_PDIS
from ofrl.ope import DiscreteSelfNormalizedDoublyRobust as D_DR
from ofrl.ope import (
    DiscreteStateActionMarginalSelfNormalizedImportanceSampling as D_MIS,
)
from ofrl.ope import DiscreteStateActionMarginalSelfNormalizedDoublyRobust as D_MDR
from ofrl.ope import CreateOPEInput

from ofrl.utils import MinMaxScaler
from ofrl.utils import MinMaxActionScaler
from ofrl.utils import OldGymAPIWrapper
from ofrl.utils import MultipleLoggedDataset

from experiments.utils import torch_seed, format_runtime


def load_behavior_policy(
    env_name: str,
    env: gym.Env,
    behavior_sigma: float,
    behavior_tau: float,
    device: str,
    base_random_state: int,
    base_model_config: DictConfig,
    log_dir: str,
):
    env_ = OldGymAPIWrapper(env)
    action_type = "continuous" if isinstance(env.action_space, Box) else "discrete"
    if action_type == "continuous":
        action_dim = env.action_space.shape[0]

    path_ = Path(log_dir + f"/behavior_policy")
    path_.mkdir(exist_ok=True, parents=True)
    path_behavior_policy = Path(path_ / f"behavior_policy_{env_name}.pt")

    torch_seed(base_random_state, device=device)

    if action_type == "continuous":
        model = SAC(
            actor_encoder_factory=VectorEncoderFactory(hidden_units=[100]),
            critic_encoder_factory=VectorEncoderFactory(hidden_units=[100]),
            q_func_factory=MeanQFunctionFactory(),
            actor_learning_rate=base_model_config.sac.actor_lr,
            critic_learning_rate=base_model_config.sac.critic_lr,
            temp_learning_rate=base_model_config.sac.temp_lr,
            bstch_size=base_model_config.sac.batch_size,
            use_gpu=(device == "cuda:0"),
            action_scaler=MinMaxActionScaler(
                minimum=env.action_space.low,
                maximum=env.action_space.high,
            ),
        )
    else:
        model = DDQN(
            encoder_factory=VectorEncoderFactory(hidden_units=[100]),
            q_func_factory=MeanQFunctionFactory(),
            target_update_interval=base_model_config.ddqn.target_update_interval,
            batch_size=base_model_config.ddqn.batch_size,
            learning_rate=base_model_config.ddqn.lr,
            use_gpu=(device == "cuda:0"),
        )

    if path_behavior_policy.exists():
        model.build_with_env(env_)
        model.load_model(path_behavior_policy)

    else:
        raise ValueError(
            "behavior_policy not found. Please run policy_learning.py in advance."
        )

    if action_type == "continuous":
        behavior_policy = GaussianHead(
            model,
            sigma=np.full((action_dim,), behavior_sigma),
            name=f"sac_gauss_{behavior_sigma}",
            random_state=base_random_state,
        )
    else:
        behavior_policy = SoftmaxHead(
            model,
            n_actions=env.action_space.n,
            tau=behavior_tau,
            name=f"ddqn_softmax_{behavior_tau}",
            random_state=base_random_state,
        )

    return behavior_policy


def obtain_test_logged_dataset(
    env_name: str,
    env: gym.Env,
    behavior_policy: BaseHead,
    n_trajectories: int,
    n_random_state: int,
    base_random_state: int,
    log_dir: str,
):
    behavior_policy_name = behavior_policy.name

    path_ = Path(log_dir + f"/logged_dataset")
    path_.mkdir(exist_ok=True, parents=True)
    path_test_logged_dataset = Path(
        path_ / f"test_logged_dataset_{env_name}_{behavior_policy_name}.pkl"
    )

    if path_test_logged_dataset.exists():
        # pass
        with open(path_test_logged_dataset, "rb") as f:
            test_logged_dataset = pickle.load(f)

    else:
        # if True:
        dataset = SyntheticDataset(
            env=env,
            max_episode_steps=env.spec.max_episode_steps,
        )
        test_logged_dataset = dataset.obtain_episodes(
            behavior_policies=behavior_policy,
            n_datasets=n_random_state,
            n_trajectories=n_trajectories,
            obtain_info=False,
            record_unclipped_action=True,
            path=log_dir + f"/logged_dataset/multiple/{env_name}",
            random_state=base_random_state + 1,
        )
        with open(path_test_logged_dataset, "wb") as f:
            pickle.dump(test_logged_dataset, f)

    return test_logged_dataset


def load_candidate_policies(
    env_name: str,
    env: gym.Env,
    behavior_policy_name: str,
    candidate_sigmas: List[float],
    candidate_epsilons: List[float],
    base_random_state: int,
    base_model_config: DictConfig,
    log_dir: str,
):
    action_type = "continuous" if isinstance(env.action_space, Box) else "discrete"
    if action_type == "continuous":
        action_dim = env.action_space.shape[0]

    path_ = Path(log_dir + f"/candidate_policies")
    path_.mkdir(exist_ok=True, parents=True)
    path_candidate_policy = Path(
        path_ / f"candidate_policy_{env_name}_{behavior_policy_name}.pkl"
    )

    opl = OffPolicyLearning(
        fitting_args={
            "n_steps": base_model_config.opl.fitting_steps,
            "scorers": {},
        }
    )

    if path_candidate_policy.exists():
        with open(path_candidate_policy, "rb") as f:
            base_policies = pickle.load(f)

    else:
        raise ValueError(
            "base_policies not found. Please run policy_learning.py in advance."
        )

    if action_type == "continuous":
        algorithms_name = ["cql_b1", "cql_b2", "cql_b3", "iql_b1", "iql_b2", "iql_b3"]

        policy_wrappers = {}
        for sigma in candidate_sigmas:
            policy_wrappers[f"gauss_{sigma}"] = (
                GaussianHead,
                {
                    "sigma": np.full((action_dim,), sigma),
                },
            )

    else:
        algorithms_name = ["cql_b1", "cql_b2", "cql_b3", "bcq_b1", "bcq_b2", "bcq_b3"]

        policy_wrappers = {}
        for epsilon in candidate_epsilons:
            policy_wrappers[f"eps_{epsilon}"] = (
                EpsilonGreedyHead,
                {
                    "epsilon": epsilon,
                    "n_actions": env.action_space.n,
                },
            )

    candidate_policies = opl.apply_head(
        base_policies=base_policies,
        base_policies_name=algorithms_name,
        policy_wrappers=policy_wrappers,
        random_state=base_random_state,
    )
    return candidate_policies


def off_policy_evaluation(
    env_name: str,
    env: gym.Env,
    test_logged_dataset: MultipleLoggedDataset,
    candidate_policies: List[BaseHead],
    device: str,
    base_random_state: int,
    base_model_config: DictConfig,
    log_dir: str,
):
    behavior_policy_name = test_logged_dataset.behavior_policy_names[0]
    action_type = "continuous" if isinstance(env.action_space, Box) else "discrete"
    n_candidate_policies = len(candidate_policies)

    path_ = Path(log_dir + f"/input_dict")
    path_.mkdir(exist_ok=True, parents=True)
    path_input_dict = Path(
        path_
        / f"input_dict_{env_name}_{behavior_policy_name}_{n_candidate_policies}.pkl"
    )

    if path_input_dict.exists():
        # pass
        with open(path_input_dict, "rb") as f:
            input_dict = pickle.load(f)

    else:
        # if True:
        if action_type == "continuous":
            prep = CreateOPEInput(
                env=env,
                model_args={
                    "fqe": {
                        "encoder_factory": VectorEncoderFactory(hidden_units=[100]),
                        "q_func_factory": MeanQFunctionFactory(),
                        "learning_rate": base_model_config.fqe.lr,
                        "use_gpu": (device == "cuda:0"),
                    }
                },
                state_scaler=MinMaxScaler(
                    minimum=test_logged_dataset.get(
                        behavior_policy_name=test_logged_dataset.behavior_policy_names[
                            0
                        ],
                        dataset_id=0,
                    )["state"].min(axis=0),
                    maximum=test_logged_dataset.get(
                        behavior_policy_name=test_logged_dataset.behavior_policy_names[
                            0
                        ],
                        dataset_id=0,
                    )["state"].max(axis=0),
                ),
                action_scaler=MinMaxActionScaler(
                    minimum=env.action_space.low,  # minimum value that policy can take
                    maximum=env.action_space.high,  # maximum value that policy can take
                ),
                # sigma=base_model_config.contiuous_ope.sigma,
                device=device,
            )

        else:
            prep = CreateOPEInput(
                env=env,
                model_args={
                    "fqe": {
                        "encoder_factory": VectorEncoderFactory(hidden_units=[100]),
                        "q_func_factory": MeanQFunctionFactory(),
                        "learning_rate": 1e-4,
                        "use_gpu": (device == "cuda:0"),
                    }
                },
                state_scaler=MinMaxScaler(
                    minimum=test_logged_dataset.get(
                        behavior_policy_name=test_logged_dataset.behavior_policy_names[
                            0
                        ],
                        dataset_id=0,
                    )["state"].min(axis=0),
                    maximum=test_logged_dataset.get(
                        behavior_policy_name=test_logged_dataset.behavior_policy_names[
                            0
                        ],
                        dataset_id=0,
                    )["state"].max(axis=0),
                ),
                device=device,
            )

        input_dict = prep.obtain_whole_inputs(
            logged_dataset=test_logged_dataset,
            evaluation_policies=candidate_policies,
            require_value_prediction=True,
            require_weight_prediction=True,
            n_trajectories_on_policy_evaluation=100,
            path=log_dir + f"/input_dict/multiple/{env_name}/{n_candidate_policies}",
            random_state=base_random_state,
        )
        with open(path_input_dict, "wb") as f:
            pickle.dump(input_dict, f)

    if action_type == "continuous":
        ope_estimators = [C_DM(), C_PDIS(), C_DR(), C_MIS(), C_MDR()]
    else:
        ope_estimators = [D_DM(), D_PDIS(), D_DR(), D_MIS(), D_MDR()]

    ope = OffPolicyEvaluation(
        logged_dataset=test_logged_dataset,
        ope_estimators=ope_estimators,
    )

    
    # estimated_policy_value_dict = ope.estimate_policy_value(
    #     input_dict,
    #     compared_estimators=ope_estimators,
    #     behavior_policy_name=behavior_policy_name,
    #     dataset_id=0,
    # )
    # print(estimated_policy_value_dict)



    ops = OffPolicySelection(ope=ope)

    path_ = Path(log_dir + f"/results/raw")
    path_.mkdir(exist_ok=True, parents=True)

    ops_dict = ops.select_by_policy_value(
        input_dict=input_dict,
        return_true_values=True,
        return_metrics=True,
    )
    path_metrics = Path(
        path_
        / f"conventional_metrics_dict_{env_name}_{behavior_policy_name}_{n_candidate_policies}.pkl"
    )
    with open(path_metrics, "wb") as f:
        pickle.dump(ops_dict, f)

    topk_metric_dict = ops.obtain_topk_policy_value_selected_by_standard_ope(
        input_dict=input_dict,
        return_safety_violation_rate=True,
        relative_safety_criteria=1.0,
    )
    path_topk_metrics = Path(
        path_
        / f"topk_metrics_dict_{env_name}_{behavior_policy_name}_{n_candidate_policies}.pkl"
    )
    with open(path_topk_metrics, "wb") as f:
        pickle.dump(topk_metric_dict, f)

    path_ = Path(log_dir + f"/results/figs")
    path_.mkdir(exist_ok=True, parents=True)

    ops.visualize_topk_policy_value_selected_by_standard_ope(
        input_dict=input_dict,
        metrics=["best", "worst", "mean", "std", "sharpe_ratio"],
        visualize_ci=True,
        relative_safety_criteria=1.0,
        legend=False,
        random_state=base_random_state,
        fig_dir=path_,
        fig_name=f"topk_metrics_visualization_{env_name}_{behavior_policy_name}_{n_candidate_policies}.png",
    )


def process(
    env_name: str,
    behavior_sigma: float,
    behavior_tau: float,
    candidate_sigmas: List[float],
    candidate_epsilons: List[float],
    n_trajectories: int,
    n_random_state: int,
    n_candidate_policies: int,
    use_small_env: bool,
    device: str,
    base_random_state: int,
    base_model_config: DictConfig,
    log_dir: str,
):
    if use_small_env:
        env = gym.make(env_name + "Env")
    else:
        env = gym.make(env_name)

    print(env.spec.max_episode_steps)

    behavior_policy = load_behavior_policy(
        env_name=env_name,
        env=env,
        behavior_sigma=behavior_sigma,
        behavior_tau=behavior_tau,
        device=device,
        base_random_state=base_random_state,
        base_model_config=base_model_config,
        log_dir=log_dir,
    )

    test_logged_dataset = obtain_test_logged_dataset(
        env_name=env_name,
        env=env,
        behavior_policy=behavior_policy,
        n_trajectories=n_trajectories,
        n_random_state=n_random_state,
        base_random_state=base_random_state,
        log_dir=log_dir,
    )

    candidate_policies = load_candidate_policies(
        env_name=env_name,
        env=env,
        behavior_policy_name=behavior_policy.name,
        candidate_sigmas=candidate_sigmas,
        candidate_epsilons=candidate_epsilons,
        base_random_state=base_random_state,
        base_model_config=base_model_config,
        log_dir=log_dir,
    )

    random_ = check_random_state(base_random_state)
    candidate_policy_idx = random_.choice(
        len(candidate_policies),
        size=min(n_candidate_policies, len(candidate_policies)),
        replace=False,
    )
    candidate_policies = [candidate_policies[idx] for idx in candidate_policy_idx]

    off_policy_evaluation(
        env_name=env_name,
        env=env,
        test_logged_dataset=test_logged_dataset,
        candidate_policies=candidate_policies,
        device=device,
        base_random_state=base_random_state,
        base_model_config=base_model_config,
        log_dir=log_dir,
    )


def register_small_envs(
    max_episode_steps: int,
):
    # # continuous control
    # gym.envs.register(
    #     id="HalfCheetah-v4",
    #     entry_point="gym.envs.mujoco:HalfCheetahEnv",
    #     max_episode_steps=max_episode_steps,
    # )
    # gym.envs.register(
    #     id="Hopper-v4",
    #     entry_point="gym.envs.mujoco:HopperEnv",
    #     max_episode_steps=max_episode_steps,
    # )
    # gym.envs.register(
    #     id="InvertedPendulum-v4",
    #     entry_point="gym.envs.mujoco:InvertedPendulumEnv",
    #     max_episode_steps=max_episode_steps,
    # )
    # gym.envs.register(
    #     id="Reacher-v4",
    #     entry_point="gym.envs.mujoco:ReacherEnv",
    #     max_episode_steps=max_episode_steps,
    # )
    # gym.envs.register(
    #     id="Swimmer-v4",
    #     entry_point="gym.envs.mujoco:SwimmerEnv",
    #     max_episode_steps=max_episode_steps,
    # )
    # continuous control
<<<<<<< HEAD
    # gym.envs.register(
    #     id="HalfCheetahEnv",
    #     entry_point="gym.envs.mojoco:HalfCheetahEnv",
    #     max_episode_steps=max_episode_steps,
    # )
    # gym.envs.register(
    #     id="HopperEnv",
    #     entry_point="gym.envs.mojoco:HopperEnv",
    #     max_episode_steps=max_episode_steps,
    # )
    # gym.envs.register(
    #     id="InvertedPendulumEnv",
    #     entry_point="gym.envs.mojoco:InvertedPendulumEnv",
    #     max_episode_steps=max_episode_steps,
    # )
    # gym.envs.register(
    #     id="ReacherEnv",
    #     entry_point="gym.envs.mojoco:ReacherEnv",
    #     max_episode_steps=max_episode_steps,
    # )
    # gym.envs.register(
    #     id="SwimmerEnv",
    #     entry_point="gym.envs.mujoco:SwimmerEnv",
    #     max_episode_steps=max_episode_steps,
    # )
=======
    gym.envs.register(
        id="HalfCheetahEnv",
        entry_point="gym.envs.mujoco:HalfCheetahEnv",
        max_episode_steps=max_episode_steps,
    )
    gym.envs.register(
        id="HopperEnv",
        entry_point="gym.envs.mujoco:HopperEnv",
        max_episode_steps=max_episode_steps,
    )
    gym.envs.register(
        id="InvertedPendulumEnv",
        entry_point="gym.envs.mujco:InvertedPendulumEnv",
        max_episode_steps=max_episode_steps,
    )
    gym.envs.register(
        id="ReacherEnv",
        entry_point="gym.envs.mujoco:ReacherEnv",
        max_episode_steps=max_episode_steps,
    )
    gym.envs.register(
        id="SwimmerEnv",
        entry_point="gym.envs.mujoco:SwimmerEnv",
        max_episode_steps=max_episode_steps,
    )
>>>>>>> c4588f52
    # discrete control
    gym.envs.register(
        id="CartPoleEnv",
        entry_point="gym.envs.classic_control:CartPoleEnv",
        max_episode_steps=max_episode_steps,
    )
    gym.envs.register(
        id="MountainCarEnv",
        entry_point="gym.envs.classic_control:MountainCarEnv",
        max_episode_steps=max_episode_steps,
    )
    gym.envs.register(
        id="AcrobotEnv",
        entry_point="gym.envs.classic_control:AcrobotEnv",
        max_episode_steps=max_episode_steps,
    )

def assert_configuration(cfg: DictConfig):
    env_name = cfg.setting.env_name
    assert env_name in [
        "HalfCheetah",
        "Hopper",
        "InvertedPendulum",
        "Reacher",
<<<<<<< HEAD
        "Swimmer",
        "CartPole",
        "MountainCar",
        "Acrobot",
=======
        # "HalfCheetah-v4",
        # "Hopper-v4",
        # "InvertedPendulum-v4",
        # "Reacher-v4",
        # "Swimmer-v4",
        # "CartPole",
        # "Acrobot",
>>>>>>> c4588f52
    ]

    behavior_sigma = cfg.setting.behavior_sigma
    assert isinstance(behavior_sigma, float) and behavior_sigma > 0.0

    behavior_tau = cfg.setting.behavior_tau
    assert isinstance(behavior_tau, float) and behavior_tau != 0.0

    candidate_sigmas = cfg.setting.candidate_sigmas
    for value in candidate_sigmas:
        assert isinstance(value, float) and value >= 0.0

    candidate_epsilons = cfg.setting.candidate_epsilons
    for value in candidate_epsilons:
        assert isinstance(value, float) and 0.0 <= value <= 1.0

    n_trajectories = cfg.setting.n_trajectories
    assert isinstance(n_trajectories, int) and n_trajectories > 0

    n_candidate_policies = cfg.setting.n_candidate_policies
    assert isinstance(n_candidate_policies, int) and n_candidate_policies > 0

    max_episode_steps = cfg.setting.max_episode_steps
    if max_episode_steps != "None":
        assert isinstance(max_episode_steps, int) and max_episode_steps > 0

    n_random_state = cfg.setting.n_random_state
    assert isinstance(n_random_state, int) and n_random_state > 0


@hydra.main(config_path="conf/", config_name="config")
def main(cfg: DictConfig):
    print(cfg)
    assert_configuration(cfg)
    print(f"The current working directory is {Path().cwd()}")
    print(f"The original working directory is {hydra.utils.get_original_cwd()}")
    print()
    conf = {
        "env_name": cfg.setting.env_name,
        "behavior_sigma": cfg.setting.behavior_sigma,
        "behavior_tau": cfg.setting.behavior_tau,
        "candidate_sigmas": cfg.setting.candidate_sigmas,
        "candidate_epsilons": cfg.setting.candidate_epsilons,
        "n_trajectories": cfg.setting.n_trajectories,
        "n_candidate_policies": cfg.setting.n_candidate_policies,
        "n_random_state": cfg.setting.n_random_state,
        "base_random_state": cfg.setting.base_random_state,
        "device": "cuda:0" if torch.cuda.is_available() else "cpu",
        "base_model_config": cfg.base_model_config,
        "use_small_env": cfg.setting.max_episode_steps != "None",
        "log_dir": "logs/",
    }
    if cfg.setting.max_episode_steps != "None":
        register_small_envs(cfg.setting.max_episode_steps)
    process(**conf)


if __name__ == "__main__":
    start = time.time()
    main()
    finish = time.time()
    print("total runtime:", format_runtime(start, finish))<|MERGE_RESOLUTION|>--- conflicted
+++ resolved
@@ -482,52 +482,25 @@
 def register_small_envs(
     max_episode_steps: int,
 ):
-    # # continuous control
+    # continuous control
     # gym.envs.register(
-    #     id="HalfCheetah-v4",
+    #     id="HalfCheetahEnv",
     #     entry_point="gym.envs.mujoco:HalfCheetahEnv",
     #     max_episode_steps=max_episode_steps,
     # )
     # gym.envs.register(
-    #     id="Hopper-v4",
+    #     id="HopperEnv",
     #     entry_point="gym.envs.mujoco:HopperEnv",
     #     max_episode_steps=max_episode_steps,
     # )
     # gym.envs.register(
-    #     id="InvertedPendulum-v4",
-    #     entry_point="gym.envs.mujoco:InvertedPendulumEnv",
-    #     max_episode_steps=max_episode_steps,
-    # )
-    # gym.envs.register(
-    #     id="Reacher-v4",
-    #     entry_point="gym.envs.mujoco:ReacherEnv",
-    #     max_episode_steps=max_episode_steps,
-    # )
-    # gym.envs.register(
-    #     id="Swimmer-v4",
-    #     entry_point="gym.envs.mujoco:SwimmerEnv",
-    #     max_episode_steps=max_episode_steps,
-    # )
-    # continuous control
-<<<<<<< HEAD
-    # gym.envs.register(
-    #     id="HalfCheetahEnv",
-    #     entry_point="gym.envs.mojoco:HalfCheetahEnv",
-    #     max_episode_steps=max_episode_steps,
-    # )
-    # gym.envs.register(
-    #     id="HopperEnv",
-    #     entry_point="gym.envs.mojoco:HopperEnv",
-    #     max_episode_steps=max_episode_steps,
-    # )
-    # gym.envs.register(
     #     id="InvertedPendulumEnv",
-    #     entry_point="gym.envs.mojoco:InvertedPendulumEnv",
+    #     entry_point="gym.envs.mujco:InvertedPendulumEnv",
     #     max_episode_steps=max_episode_steps,
     # )
     # gym.envs.register(
     #     id="ReacherEnv",
-    #     entry_point="gym.envs.mojoco:ReacherEnv",
+    #     entry_point="gym.envs.mujoco:ReacherEnv",
     #     max_episode_steps=max_episode_steps,
     # )
     # gym.envs.register(
@@ -535,33 +508,6 @@
     #     entry_point="gym.envs.mujoco:SwimmerEnv",
     #     max_episode_steps=max_episode_steps,
     # )
-=======
-    gym.envs.register(
-        id="HalfCheetahEnv",
-        entry_point="gym.envs.mujoco:HalfCheetahEnv",
-        max_episode_steps=max_episode_steps,
-    )
-    gym.envs.register(
-        id="HopperEnv",
-        entry_point="gym.envs.mujoco:HopperEnv",
-        max_episode_steps=max_episode_steps,
-    )
-    gym.envs.register(
-        id="InvertedPendulumEnv",
-        entry_point="gym.envs.mujco:InvertedPendulumEnv",
-        max_episode_steps=max_episode_steps,
-    )
-    gym.envs.register(
-        id="ReacherEnv",
-        entry_point="gym.envs.mujoco:ReacherEnv",
-        max_episode_steps=max_episode_steps,
-    )
-    gym.envs.register(
-        id="SwimmerEnv",
-        entry_point="gym.envs.mujoco:SwimmerEnv",
-        max_episode_steps=max_episode_steps,
-    )
->>>>>>> c4588f52
     # discrete control
     gym.envs.register(
         id="CartPoleEnv",
@@ -586,20 +532,10 @@
         "Hopper",
         "InvertedPendulum",
         "Reacher",
-<<<<<<< HEAD
         "Swimmer",
         "CartPole",
         "MountainCar",
         "Acrobot",
-=======
-        # "HalfCheetah-v4",
-        # "Hopper-v4",
-        # "InvertedPendulum-v4",
-        # "Reacher-v4",
-        # "Swimmer-v4",
-        # "CartPole",
-        # "Acrobot",
->>>>>>> c4588f52
     ]
 
     behavior_sigma = cfg.setting.behavior_sigma
