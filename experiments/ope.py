--- conflicted
+++ resolved
@@ -34,13 +34,7 @@
 from ofrl.ope import (
     ContinuousStateActionMarginalSelfNormalizedImportanceSampling as C_MIS,
 )
-<<<<<<< HEAD
-
 from ofrl.ope import ContinuousStateActionMarginalSelfNormalizedDoublyRobust as C_MDR
-
-=======
-from ofrl.ope import ContinuousStateActionMarginalSelfNormalizedDoublyRobust as C_MDR
->>>>>>> c71df418
 from ofrl.ope import DiscreteDirectMethod as D_DM
 from ofrl.ope import DiscreteSelfNormalizedPerDecisionImportanceSampling as D_PDIS
 from ofrl.ope import DiscreteSelfNormalizedDoublyRobust as D_DR
@@ -346,11 +340,7 @@
             require_value_prediction=True,
             require_weight_prediction=True,
             n_trajectories_on_policy_evaluation=100,
-<<<<<<< HEAD
-            path=log_dir + f"/input_dict/multiple/{env_name}/{env.spec.max_episode_steps}_{n_random_state}_{base_model_config.continuous_ope.sigma}",
-=======
             path=log_dir + f"/input_dict/multiple/{env_name}/{n_candidate_policies}",
->>>>>>> c71df418
             random_state=base_random_state,
         )
         with open(path_input_dict, "wb") as f:
@@ -492,7 +482,6 @@
     max_episode_steps: int,
 ):
     # continuous control
-<<<<<<< HEAD
     gym.envs.register(
         id="HalfCheetah-v4",
         entry_point="gym.envs.mujoco:HalfCheetahEnv",
@@ -519,33 +508,6 @@
         max_episode_steps=max_episode_steps,
     )
     
-=======
-    # gym.envs.register(
-    #     id="HalfCheetahEnv",
-    #     entry_point="gym.envs.mujoco:HalfCheetahEnv",
-    #     max_episode_steps=max_episode_steps,
-    # )
-    # gym.envs.register(
-    #     id="HopperEnv",
-    #     entry_point="gym.envs.mujoco:HopperEnv",
-    #     max_episode_steps=max_episode_steps,
-    # )
-    # gym.envs.register(
-    #     id="InvertedPendulumEnv",
-    #     entry_point="gym.envs.mujco:InvertedPendulumEnv",
-    #     max_episode_steps=max_episode_steps,
-    # )
-    # gym.envs.register(
-    #     id="ReacherEnv",
-    #     entry_point="gym.envs.mujoco:ReacherEnv",
-    #     max_episode_steps=max_episode_steps,
-    # )
-    # gym.envs.register(
-    #     id="SwimmerEnv",
-    #     entry_point="gym.envs.mujoco:SwimmerEnv",
-    #     max_episode_steps=max_episode_steps,
-    # )
->>>>>>> c71df418
     # discrete control
     gym.envs.register(
         id="CartPole-v0",
@@ -553,20 +515,12 @@
         max_episode_steps=max_episode_steps,
     )
     gym.envs.register(
-<<<<<<< HEAD
         id="MountainCar-v0",
-=======
-        id="MountainCarEnv",
->>>>>>> c71df418
         entry_point="gym.envs.classic_control:MountainCarEnv",
         max_episode_steps=max_episode_steps,
     )
     gym.envs.register(
-<<<<<<< HEAD
         id="Acrobot-v0",
-=======
-        id="AcrobotEnv",
->>>>>>> c71df418
         entry_point="gym.envs.classic_control:AcrobotEnv",
         max_episode_steps=max_episode_steps,
     )
