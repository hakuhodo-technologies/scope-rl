"""Abstract base class for logged dataset."""
from abc import ABCMeta, abstractmethod
from dataclasses import dataclass

from ..types import LoggedDataset


@dataclass
class BaseDataset(metaclass=ABCMeta):
    """Base class for logged dataset.

    Imported as: :class:`ofrl.dataset.BaseDataset`

    """

    @abstractmethod
    def obtain_episodes(self, n_trajectories: int) -> LoggedDataset:
        """Rollout behavior policy and obtain episodes.

        Parameters
        -------
        n_trajectories: int, default=10000 (> 0)
            Number of trajectories to rollout the behavior policy and collect data.

        Returns
        -------
<<<<<<< HEAD
        logged_dataset: LoggedDataset
            Logged dataset.
=======
        logged_dataset(s): LoggedDataset or MultipleLoggedDataset
            :class:`MultipleLoggedDataset` is a instance containing (multiple) logged datasets.

            For API consistency, each logged dataset should contain the following.

            .. code-block:: python

                key: [
                    size,
                    n_trajectories,
                    step_per_trajectory,
                    action_type,
                    n_actions,
                    action_dim,
                    action_keys,
                    action_meaning,
                    state_dim,
                    state_keys,
                    state,
                    action,
                    reward,
                    done,
                    terminal,
                    info,
                    pscore,
                ]

            size: int (> 0)
                Number of steps the dataset records.

            n_trajectories: int (> 0)
                Number of trajectories the dataset records.

            step_per_trajectory: int (> 0)
                Number of timesteps in an trajectory.

            action_type: str
                Action type of the RL agent.
                Either "discrete" or "continuous".

            n_actions: int (> 0)
                Number of discrete actions.
                If action_type is "continuous", `None` is recorded.

            action_dim: int (> 0)
                Dimensions of the actions.
                If action_type is "discrete", `None` is recorded.

            action_keys: list of str
                Name of the action variable at each dimension.
                If action_type is "discrete", `None` is recorded.

            action_meaning: dict
                Dictionary which maps discrete action index into specific actions.
                If action_type is "continuous", `None` is recorded.

            state_dim: int (> 0)
                Dimensions of the states.

            state_keys: list of str
                Name of the state variable at each dimension.

            state: ndarray of shape (size, state_dim)
                State observed by the behavior policy.

            action: ndarray of shape (size, ) or (size, action_dim)
                Action chosen by the behavior policy.

            reward: ndarray of shape (size, )
                Reward observed for each (state, action) pair.

            done: ndarray of shape (size, )
                Whether an episode ends or not.

            terminal: ndarray of shape (size, )
                Whether an episode reaches the pre-defined maximum steps.

            info: dict
                Additional feedbacks from the environment.

            pscore: ndarray of shape (size, )
                Action choice probability of the behavior policy for the chosen action.

>>>>>>> 95b513f1

        """
        raise NotImplementedError

    @abstractmethod
    def obtain_steps(self, n_trajectories: int) -> LoggedDataset:
        """Rollout behavior policy and obtain steps.

        Parameters
        -------
        n_trajectories: int, default=10000 (> 0)
            Number of trajectories to rollout the behavior policy and collect data.

        Returns
        -------
<<<<<<< HEAD
        logged_dataset: LoggedDataset
            Logged dataset.
=======
        logged_dataset(s): LoggedDataset or MultipleLoggedDataset
            :class:`MultipleLoggedDataset` is a instance containing (multiple) logged datasets.

            For API consistency, each logged dataset should contain the following.

            .. code-block:: python

                key: [
                    size,
                    n_trajectories,
                    step_per_trajectory,
                    action_type,
                    n_actions,
                    action_dim,
                    action_keys,
                    action_meaning,
                    state_dim,
                    state_keys,
                    state,
                    action,
                    reward,
                    done,
                    terminal,
                    info,
                    pscore,
                ]

            size: int (> 0)
                Number of steps the dataset records.

            n_trajectories: int (> 0)
                Number of trajectories the dataset records.

            step_per_trajectory: int (> 0)
                Number of timesteps in an trajectory.

            action_type: str
                Action type of the RL agent.
                Either "discrete" or "continuous".

            n_actions: int (> 0)
                Number of discrete actions.
                If action_type is "continuous", `None` is recorded.

            action_dim: int (> 0)
                Dimensions of the actions.
                If action_type is "discrete", `None` is recorded.

            action_keys: list of str
                Name of the action variable at each dimension.
                If action_type is "discrete", `None` is recorded.

            action_meaning: dict
                Dictionary which maps discrete action index into specific actions.
                If action_type is "continuous", `None` is recorded.

            state_dim: int (> 0)
                Dimensions of the states.

            state_keys: list of str
                Name of the state variable at each dimension.

            state: ndarray of shape (size, state_dim)
                State observed by the behavior policy.

            action: ndarray of shape (size, ) or (size, action_dim)
                Action chosen by the behavior policy.

            reward: ndarray of shape (size, )
                Reward observed for each (state, action) pair.

            done: ndarray of shape (size, )
                Whether an episode ends or not.

            terminal: ndarray of shape (size, )
                Whether an episode reaches the pre-defined maximum steps.

            info: dict
                Additional feedbacks from the environment.

            pscore: ndarray of shape (size, )
                Action choice probability of the behavior policy for the chosen action.
>>>>>>> 95b513f1

        """
        raise NotImplementedError<|MERGE_RESOLUTION|>--- conflicted
+++ resolved
@@ -24,10 +24,6 @@
 
         Returns
         -------
-<<<<<<< HEAD
-        logged_dataset: LoggedDataset
-            Logged dataset.
-=======
         logged_dataset(s): LoggedDataset or MultipleLoggedDataset
             :class:`MultipleLoggedDataset` is a instance containing (multiple) logged datasets.
 
@@ -111,7 +107,6 @@
             pscore: ndarray of shape (size, )
                 Action choice probability of the behavior policy for the chosen action.
 
->>>>>>> 95b513f1
 
         """
         raise NotImplementedError
@@ -127,10 +122,6 @@
 
         Returns
         -------
-<<<<<<< HEAD
-        logged_dataset: LoggedDataset
-            Logged dataset.
-=======
         logged_dataset(s): LoggedDataset or MultipleLoggedDataset
             :class:`MultipleLoggedDataset` is a instance containing (multiple) logged datasets.
 
@@ -213,7 +204,6 @@
 
             pscore: ndarray of shape (size, )
                 Action choice probability of the behavior policy for the chosen action.
->>>>>>> 95b513f1
 
         """
         raise NotImplementedError